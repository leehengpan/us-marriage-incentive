import streamlit as st
#
from policyengine_us import Simulation


# Create a function to get net income for the household, married or separate.


def get_net_incomes(state_code, head_employment_income, spouse_employment_income, children_ages = {}):
    # Tuple of net income for separate and married.
    net_income_married = get_net_income(
        state_code, head_employment_income, spouse_employment_income, children_ages
    )
    net_income_head = get_net_income(state_code, head_employment_income, None,children_ages)
    net_income_spouse = get_net_income(state_code, spouse_employment_income, None, children_ages={})
    return net_income_married, net_income_head + net_income_spouse


DEFAULT_AGE = 40


def get_programs(state_code, head_employment_income, spouse_employment_income=None):
    # Start by adding the single head.
    situation = {
        "people": {
            "you": {
                "age": {"2023": DEFAULT_AGE},
                "employment_income": {"2023": head_employment_income},
            }
        }
    }
    members = ["you"]
    if spouse_employment_income is not None:
        situation["people"]["your partner"] = {
            "age": {"2023": DEFAULT_AGE},
            "employment_income": {"2023": spouse_employment_income},
        }
        # Add your partner to members list.
        members.append("your partner")
    # Create all parent entities.
    situation["families"] = {"your family": {"members": members}}
    situation["marital_units"] = {"your marital unit": {"members": members}}
    situation["tax_units"] = {"your tax unit": {"members": members}}
    situation["spm_units"] = {"your spm_unit": {"members": members}}
    situation["households"] = {
        "your household": {"members": members, "state_name": {"2023": state_code}}
    }

    simulation = Simulation(situation=situation)
    household_market_income = int(simulation.calculate( "household_market_income", 2023)[0])
    household_benefits = int(simulation.calculate("household_benefits", 2023)[0])
    household_refundable_tax_credits = int(simulation.calculate("household_refundable_tax_credits", 2023)[0])
    household_refundable_tax_credits = int(simulation.calculate("household_refundable_tax_credits", 2023)[0])
    household_tax_before_refundable_credits = int(simulation.calculate("household_tax_before_refundable_credits", 2023)[0])
   

    return [household_market_income ,household_benefits ,household_refundable_tax_credits,household_tax_before_refundable_credits]
def get_categorized_programs(state_code, head_employment_income, spouse_employment_income):
     programs_married = get_programs(state_code, head_employment_income, spouse_employment_income)
     programs_head = get_programs(state_code, head_employment_income)
     programs_spouse = get_programs(state_code, spouse_employment_income)
     return [programs_married, programs_head, programs_spouse]

# Create a function to get net income for household
def get_net_income(state_code, head_employment_income, spouse_employment_income=None, children_ages = {}):
    # Start by adding the single head.
    situation = {
        "people": {
            "you": {
                "age": {"2023": DEFAULT_AGE},
                "employment_income": {"2023": head_employment_income},
            }
        }
    }
    members = ["you"]
    if spouse_employment_income is not None:
        situation["people"]["your partner"] = {
            "age": {"2023": DEFAULT_AGE},
            "employment_income": {"2023": spouse_employment_income},
        }
        # Add your partner to members list.
        members.append("your partner")
    for key, value in children_ages.items():
        situation["people"][f"child {key}"] = {
            "age": {"2023": value}
        }
        # Add child to members list.
        members.append(f"child {key}")
    # Create all parent entities.
    situation["families"] = {"your family": {"members": members}}
    situation["marital_units"] = {"your marital unit": {"members": members}}
    situation["tax_units"] = {"your tax unit": {"members": members}}
    situation["spm_units"] = {"your spm_unit": {"members": members}}
    situation["households"] = {
        "your household": {"members": members, "state_name": {"2023": state_code}}
    }

    simulation = Simulation(situation=situation)

    return simulation.calculate("household_net_income", 2023)[0]

#Streamlit heading and description
header = st.header("Marriage Incentive Calculator")  
header_description = st.write("This application evaluates marriage penalties and bonuses of couples, based on state and individual employment income")
repo_link = st.markdown("This application utilizes the policyengine API <a href='https://github.com/PolicyEngine/us-marriage-incentive'>link</a>", unsafe_allow_html=True)  


# Create Streamlit inputs for state code, head income, and spouse income.
state_code = st.text_input("State Code", "CA")
head_employment_income = st.number_input("Head Employment Income", 0)
spouse_employment_income = st.number_input("Spouse Employment Income", 0)
<<<<<<< HEAD
submit = st.button("Calculate")

if submit:
    # Get net incomes.
    net_income_married, net_income_separate = get_net_incomes(
        state_code, head_employment_income, spouse_employment_income
    )
=======
num_children = st.number_input("Number of Children", 0)
children_ages = {}
for num in range(1,num_children + 1):
    children_ages[num] = st.number_input(f"Child {num} Age", 0)

# Get net incomes.
net_income_married, net_income_separate = get_net_incomes(
    state_code, head_employment_income, spouse_employment_income, children_ages
)
programs = get_categorized_programs(state_code, head_employment_income, spouse_employment_income)
married_programs = programs[0]
head_separate = programs[1]
spouse_separate = programs[2]
separate = [x + y for x, y in zip(head_separate, spouse_separate)]
delta = [x - y for x, y in zip(married_programs, separate)]

programs = ["household_market_income", "household_benefits", "household_refundable_tax_credits", "household_tax_before_refundable_credits"]


>>>>>>> 98e86fea

    # Determine marriage penalty or bonus, and extent in dollars and percentage.
    marriage_bonus = net_income_married - net_income_separate
    marriage_bonus_percent = marriage_bonus / net_income_married


<<<<<<< HEAD
    # Display net incomes in Streamlit.
    st.write("Net Income Married: ", net_income_married)
    st.write("Net Income Separate: ", net_income_separate)
=======
# Display net incomes in Streamlit.
st.write("Net Income Married: ", net_income_married)
st.write("Net Income Not Married: ", net_income_separate)
>>>>>>> 98e86fea

    # Display marriage bonus or penalty in Streamlit as a sentence.
    # For example, "You face a marriage [PENALTY/BONUS]"
    # "If you file separately, your combined net income will be [X] [more/less] (y%) than if you file together."


    def summarize_marriage_bonus(marriage_bonus):
        # Create a string to summarize the marriage bonus or penalty.
        return (
            f"If you file separately, your combined net income will be ${abs(marriage_bonus):,.2f} "
            f"{'less' if marriage_bonus > 0 else 'more'} "
            f"({abs(marriage_bonus_percent):.2f}%) than if you file together."
        )


    if marriage_bonus > 0:
        st.write("You face a marriage BONUS.")
    elif marriage_bonus < 0:
        st.write("You face a marriage PENALTY.")
    else:
        st.write("You face no marriage penalty or bonus.")

<<<<<<< HEAD
    st.write(summarize_marriage_bonus(marriage_bonus))
=======
st.write(summarize_marriage_bonus(marriage_bonus))
# Sample data
data = {
    'Program': programs,
    'Married': married_programs,
    'Not Married': separate,
    'Delta ': delta
}

# Create a DataFrame
#df = pd.DataFrame(data)

# Display the table in Streamlit
st.table(data)
>>>>>>> 98e86fea
<|MERGE_RESOLUTION|>--- conflicted
+++ resolved
@@ -109,15 +109,6 @@
 state_code = st.text_input("State Code", "CA")
 head_employment_income = st.number_input("Head Employment Income", 0)
 spouse_employment_income = st.number_input("Spouse Employment Income", 0)
-<<<<<<< HEAD
-submit = st.button("Calculate")
-
-if submit:
-    # Get net incomes.
-    net_income_married, net_income_separate = get_net_incomes(
-        state_code, head_employment_income, spouse_employment_income
-    )
-=======
 num_children = st.number_input("Number of Children", 0)
 children_ages = {}
 for num in range(1,num_children + 1):
@@ -137,47 +128,37 @@
 programs = ["household_market_income", "household_benefits", "household_refundable_tax_credits", "household_tax_before_refundable_credits"]
 
 
->>>>>>> 98e86fea
 
-    # Determine marriage penalty or bonus, and extent in dollars and percentage.
-    marriage_bonus = net_income_married - net_income_separate
-    marriage_bonus_percent = marriage_bonus / net_income_married
+# Determine marriage penalty or bonus, and extent in dollars and percentage.
+marriage_bonus = net_income_married - net_income_separate
+marriage_bonus_percent = marriage_bonus / net_income_married
 
 
-<<<<<<< HEAD
-    # Display net incomes in Streamlit.
-    st.write("Net Income Married: ", net_income_married)
-    st.write("Net Income Separate: ", net_income_separate)
-=======
 # Display net incomes in Streamlit.
 st.write("Net Income Married: ", net_income_married)
 st.write("Net Income Not Married: ", net_income_separate)
->>>>>>> 98e86fea
 
-    # Display marriage bonus or penalty in Streamlit as a sentence.
-    # For example, "You face a marriage [PENALTY/BONUS]"
-    # "If you file separately, your combined net income will be [X] [more/less] (y%) than if you file together."
+# Display marriage bonus or penalty in Streamlit as a sentence.
+# For example, "You face a marriage [PENALTY/BONUS]"
+# "If you file separately, your combined net income will be [X] [more/less] (y%) than if you file together."
 
 
-    def summarize_marriage_bonus(marriage_bonus):
-        # Create a string to summarize the marriage bonus or penalty.
-        return (
-            f"If you file separately, your combined net income will be ${abs(marriage_bonus):,.2f} "
-            f"{'less' if marriage_bonus > 0 else 'more'} "
-            f"({abs(marriage_bonus_percent):.2f}%) than if you file together."
-        )
+def summarize_marriage_bonus(marriage_bonus):
+    # Create a string to summarize the marriage bonus or penalty.
+    return (
+        f"If you file separately, your combined net income will be ${abs(marriage_bonus):,.2f} "
+        f"{'less' if marriage_bonus > 0 else 'more'} "
+        f"({abs(marriage_bonus_percent):.2f}%) than if you file together."
+    )
 
 
-    if marriage_bonus > 0:
-        st.write("You face a marriage BONUS.")
-    elif marriage_bonus < 0:
-        st.write("You face a marriage PENALTY.")
-    else:
-        st.write("You face no marriage penalty or bonus.")
+if marriage_bonus > 0:
+    st.write("You face a marriage BONUS.")
+elif marriage_bonus < 0:
+    st.write("You face a marriage PENALTY.")
+else:
+    st.write("You face no marriage penalty or bonus.")
 
-<<<<<<< HEAD
-    st.write(summarize_marriage_bonus(marriage_bonus))
-=======
 st.write(summarize_marriage_bonus(marriage_bonus))
 # Sample data
 data = {
@@ -191,5 +172,4 @@
 #df = pd.DataFrame(data)
 
 # Display the table in Streamlit
-st.table(data)
->>>>>>> 98e86fea
+st.table(data)