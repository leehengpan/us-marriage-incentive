--- conflicted
+++ resolved
@@ -7,36 +7,23 @@
 )
 import numpy as np
 # Create a function to get net income for the household, married or separate.
-
-<<<<<<< HEAD
 def get_heatmap_values(state_code, children_ages, tax_unit):
     # Tuple of net income for separate and married.
     net_income_married = get_marital_values(
         state_code, True, children_ages, tax_unit
     )
     net_income_separate = get_marital_values(state_code,False,children_ages, tax_unit)
-=======
-def get_net_incomes(state_code, children_ages = {}):
-    # Tuple of net income for separate and married.
-    net_income_married = get_net_income(
-        state_code, True, children_ages
-    )
-    net_income_separate = get_net_income(state_code,None,children_ages)
->>>>>>> 1def5358
     return net_income_married, net_income_separate
 
 DEFAULT_AGE = 40
 YEAR = "2024"
-<<<<<<< HEAD
 HEAT_MAP_OUTPUTS = {
     "Income": ["household_net_income","employment_income"],
     "Benefits":["household_benefits", "employment_income"],
     "Taxes": ["household_tax_before_refundable_credits","employment_income"] , 
     "Credits": ["household_refundable_tax_credits", "employment_income"]
 }
-=======
-
->>>>>>> 1def5358
+
 def get_programs(state_code, head_employment_income, spouse_employment_income=None, children_ages = {}):
     # Start by adding the single head.
     situation = {
@@ -88,14 +75,7 @@
      return [programs_married, programs_head, programs_spouse]
 
 # Create a function to get net income for household
-<<<<<<< HEAD
 def get_marital_values(state_code, spouse, children_ages, tax_unit):
-
-=======
-def get_net_income(state_code, spouse=None, children_ages = {}):
-
-    
->>>>>>> 1def5358
     # Start by adding the single head.
     situation = {
         "people": {
@@ -105,11 +85,7 @@
         }
     }
     members = ["you"]
-<<<<<<< HEAD
     if spouse:
-=======
-    if spouse is not None:
->>>>>>> 1def5358
         situation["people"]["your partner"] = {
             "age": {YEAR: DEFAULT_AGE},
         }
@@ -132,11 +108,8 @@
     situation["axes"]= [
         [
         {
-<<<<<<< HEAD
             "name": HEAT_MAP_OUTPUTS[tax_unit][1],
-=======
-            "name": "employment_income",
->>>>>>> 1def5358
+
             "count": 64,
             "min": 0,
             "max": 80000,
@@ -147,12 +120,7 @@
   
 
     simulation = Simulation(situation=situation)
-
-<<<<<<< HEAD
     return simulation.calculate(HEAT_MAP_OUTPUTS[tax_unit][0], int(YEAR))
-=======
-    return simulation.calculate("household_net_income", int(YEAR))
->>>>>>> 1def5358
 
 #Streamlit heading and description
 header = st.header("Marriage Incentive Calculator")  
@@ -173,10 +141,6 @@
     "AP" : "Armed Forces Pacific"
 }
 options = [value for value in statecodes if value not in us_territories]
-<<<<<<< HEAD
-data = None
-=======
->>>>>>> 1def5358
 state_code = st.selectbox("State Code", options)
 head_employment_income = st.number_input("Head Employment Income", step=20000, value=0)
 spouse_employment_income = st.number_input("Spouse Employment Income", step=10000, value=0)
@@ -192,11 +156,8 @@
 
 #submit.click()
 # Get net incomes.
-<<<<<<< HEAD
+
 if submit:  
-=======
-if submit:
->>>>>>> 1def5358
     programs = get_categorized_programs(state_code, head_employment_income, spouse_employment_income,  children_ages)
     married_programs = programs[0]
     formatted_married_programs = list(map(lambda x: "${:,}".format(round(x)), married_programs))
@@ -206,11 +167,8 @@
     formatted_separate = list(map(lambda x: "${:,}".format(round(x)), separate))
     head_separate = programs[1]
     delta = [x - y for x, y in zip(married_programs, separate)]
-<<<<<<< HEAD
     delta_percent = [(x - y) / x if y != 0 and x != 0 else 0 for x, y in zip(married_programs, separate)]
-=======
-    delta_percent = [(x - y) / x if x != 0 else 0 for x, y in zip(married_programs, separate)]
->>>>>>> 1def5358
+
     formatted_delta = list(map(lambda x: "${:,}".format(round(x)), delta))
     formatted_delta_percent = list(map(lambda x: "{:.1%}".format(x), delta_percent))
 
@@ -248,39 +206,20 @@
     # Display the table in Streamlit
     st.dataframe(table_data, hide_index=True)
 
-<<<<<<< HEAD
 def get_chart(data, heatmap_tax_unit):
-=======
-
-    def calculate_bonus():
-        married_incomes , separate_incomes = get_net_incomes(state_code, children_ages)
-        bonus_penalties = [x - y for x, y in zip(married_incomes.tolist(), separate_incomes.tolist())]
-        array = np.array(bonus_penalties)
-        nested_lists = np.reshape(array, (8, 8))
-        return nested_lists
-
-        
-    def get_chart():
->>>>>>> 1def5358
+
     # Function to calculate the input data (replace with your actual data calculation)
         # Set numerical values for x and y axes
         x_values = [10000, 20000, 30000, 40000, 50000, 60000, 70000, 80000]
         y_values = [10000, 20000, 30000, 40000, 50000, 60000, 70000, 80000]
-<<<<<<< HEAD
+
         label_legend = {
             "Income": "Income Change",
             "Benefits": "Benefits Change",
             "Taxes": "Tax Change",
             "Credits": "Credit Change"
         }
-=======
-
-        # Display loading spinner while calculating data
-        with st.spinner("Calculating Heatmap... May take 90 seconds"):
-            # Calculate data (replace with your actual data calculation)
-            data = calculate_bonus()
-
->>>>>>> 1def5358
+
         abs_max = max(abs(min(map(min, data))), abs(max(map(max, data))))
         z_min = -abs_max
         z_max = abs_max
@@ -291,11 +230,9 @@
                 ]
         # Display the chart once data calculation is complete
         fig = px.imshow(data,
-<<<<<<< HEAD
+
                         labels=dict(x="Head Employment Income", y="Spouse Employment Income", color= label_legend[heatmap_tax_unit]),
-=======
-                        labels=dict(x="Head Employment Income", y="Spouse Employment Income", color="Net Income Change"),
->>>>>>> 1def5358
+
                         x=x_values,
                         y=y_values,
                         zmin=z_min,
@@ -325,11 +262,8 @@
                 scaleratio=1,
             )
         )
-<<<<<<< HEAD
-
-=======
-  
->>>>>>> 1def5358
+
+ 
         fig.update_layout(height=600, width=800)
         # Add header
         st.markdown("<h3 style='text-align: center; color: black;'>Marriage Incentive and Penalty Analysis</h3>", unsafe_allow_html=True)
