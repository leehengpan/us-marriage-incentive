import streamlit as st
import plotly.express as px
from policyengine_us import Simulation
from policyengine_core.charts import format_fig
from policyengine_us.variables.household.demographic.geographic.state_code import (
    StateCode,
)
from policyengine_us.variables.household.income.household.household_benefits import household_benefits as HouseholdBenefits
import numpy as np
import pandas as pd
import hashlib
# Create a function to get net income for the household, married or separate.
def get_heatmap_values(state_code, children_ages, tax_unit):
    # Tuple of net income for separate and married.
    net_income_married = get_marital_values(
        state_code, True, children_ages, tax_unit
    )
    net_income_separate = get_marital_values(state_code,False,children_ages, tax_unit)
    final_separate = []
    for val in net_income_separate:
        temp_array = []
        for val2 in net_income_separate:
            temp_array.append(val + val2)
        final_separate.append(temp_array)

    return net_income_married, final_separate

DEFAULT_AGE = 40
YEAR = "2024"
HEAT_MAP_OUTPUTS = {
    "Income": ["household_net_income","employment_income"],
    "Benefits":["household_benefits", "employment_income"],
    "Taxes": ["household_tax_before_refundable_credits","employment_income"] , 
    "Credits": ["household_refundable_tax_credits", "employment_income"]
}

def get_programs(state_code, head_employment_income, spouse_employment_income=None, children_ages = {}):
    # Start by adding the single head.
    situation = {
        "people": {
            "you": {
                "age": {YEAR: DEFAULT_AGE},
                "employment_income": {YEAR: head_employment_income},
            }
        }
    }
    members = ["you"]
    if spouse_employment_income is not None:
        situation["people"]["your partner"] = {
            "age": {YEAR: DEFAULT_AGE},
            "employment_income": {YEAR: spouse_employment_income},
        }
        # Add your partner to members list.
        members.append("your partner")
    for key, value in children_ages.items():
        situation["people"][f"child {key}"] = {
            "age": {YEAR: value},
            "employment_income": {YEAR: 0}
        }
        # Add child to members list.
        members.append(f"child {key}")
    # Create all parent entities.
    situation["families"] = {"your family": {"members": members}}
    situation["marital_units"] = {"your marital unit": {"members": members}}
    situation["tax_units"] = {"your tax unit": {"members": members}}
    situation["spm_units"] = {"your spm_unit": {"members": members}}
    situation["households"] = {
        "your household": {"members": members, "state_name": {YEAR: state_code}}
    }
    simulation = Simulation(situation=situation)

    #benefits breakdown
    benefits_categories = HouseholdBenefits.adds

    household_net_income = int(simulation.calculate("household_net_income", YEAR))
    household_benefits = int(simulation.calculate("household_benefits", YEAR))
    household_refundable_tax_credits = int(simulation.calculate("household_refundable_tax_credits", int(YEAR)))
    household_tax_before_refundable_credits = int(simulation.calculate("household_tax_before_refundable_credits", int(YEAR)))
    
    benefits_dic ={}
    for benefit in benefits_categories:
        try:
            benefit_amount = int(simulation.calculate(benefit, YEAR)[0])
        except ValueError:
            benefit_amount = 0
            
        benefits_dic[benefit]=benefit_amount

    return [household_net_income ,household_benefits ,household_refundable_tax_credits,household_tax_before_refundable_credits, benefits_dic]
   
def get_categorized_programs(state_code, head_employment_income, spouse_employment_income, children_ages):
    programs_married = get_programs(state_code, head_employment_income, spouse_employment_income, children_ages)
    programs_head = get_programs(state_code, head_employment_income, None, children_ages)
    programs_spouse = get_programs(state_code, spouse_employment_income, None, {})  # Pass an empty dictionary for children_ages
    return [programs_married, programs_head, programs_spouse]

# Create a function to get net income for household
def get_marital_values(state_code, spouse, children_ages, tax_unit):
    # Start by adding the single head.
    situation = {
        "people": {
            "you": {
                "age": {YEAR: DEFAULT_AGE},
            }
        }
    }
    members = ["you"]
    if spouse:
        situation["people"]["your partner"] = {
            "age": {YEAR: DEFAULT_AGE},
        }
        # Add your partner to members list.
        members.append("your partner")
    for key, value in children_ages.items():
        situation["people"][f"child {key}"] = {
            "age": {YEAR: value},
        }
        # Add child to members list.
        members.append(f"child {key}")
    # Create all parent entities.
    situation["families"] = {"your family": {"members": members}}
    situation["marital_units"] = {"your marital unit": {"members": members}}
    situation["tax_units"] = {"your tax unit": {"members": members}}
    situation["spm_units"] = {"your spm_unit": {"members": members}}
    situation["households"] = {
        "your household": {"members": members, "state_name": {YEAR: state_code}}
    }
    if spouse:
        situation["axes"]= [
            [
            {
                "name": HEAT_MAP_OUTPUTS[tax_unit][1],
                "count": 8,
                "index": 0,
                "min": 10000,
                "max": 80000,
                "period": YEAR
            }
            ],
            [
            {
                "name": HEAT_MAP_OUTPUTS[tax_unit][1],
                "count": 8,
                "index": 1,
                "min": 10000,
                "max": 80000,
                "period": YEAR
            }
            ]
        ]
    else:
         situation["axes"]= [
            [
            {
                "name": HEAT_MAP_OUTPUTS[tax_unit][1],
                "count": 8,
                "min": 10000,
                "max": 80000,
                "period": YEAR
            }
          
            ]
           
        ]

  

    simulation = Simulation(situation=situation)
    return simulation.calculate(HEAT_MAP_OUTPUTS[tax_unit][0], int(YEAR))

#Streamlit heading and description
header = st.header("Marriage Incentive Calculator")  
header_description = st.write("This application evaluates marriage penalties and bonuses of couples, based on state and individual employment income")
repo_link = st.markdown("This application utilizes <a href='https://github.com/PolicyEngine/us-marriage-incentive'>the policyengine API</a>", unsafe_allow_html=True)  


# Create Streamlit inputs for state code, head income, and spouse income.
statecodes = [s.value for s in StateCode]
us_territories = {
    "GU" : "Guam", 
    "MP" : "Northern Mariana Islands",
    "PW" : "Palau",
    "PR" : "Puerto Rico",
    "VI" : "Virgin Islands",
    "AA" :"Armed Forces Americas (Except Canada)",
    "AE" : "Armed Forces Africa/Canada/Europe/Middle East",
    "AP" : "Armed Forces Pacific"
}
options = [value for value in statecodes if value not in us_territories]
state_code = st.selectbox("State Code", options)
head_employment_income = st.number_input("Head Employment Income", step=10000, value=0)
spouse_employment_income = st.number_input("Spouse Employment Income", step=10000, value=0)
num_children = st.number_input("Number of Children", 0)
children_ages = {}
for num in range(1,num_children + 1):
    children_ages[num] = st.number_input(f"Child {num} Age", 0)
#Heatmap values type 
#heatmap_button = st.button("Generate Heatmap")
tax_unit_options= ["Income","Benefits", "Taxes", "Credits" ]
heatmap_tax_unit = st.selectbox("Heat Map Variable", tax_unit_options)

#submit button
submit = st.button("Calculate")

#submit.click()
# Get net incomes.

if submit:  
    programs = get_categorized_programs(state_code, head_employment_income, spouse_employment_income,  children_ages)
    
    # benefits breakdowns
    benefits_categories = programs[0][-1].keys()
    benefits_married = programs[0][-1].values()
    benefits_head = programs[1][-1].values()
    benefits_spouse = programs[2][-1].values()
    benefits_separate = [x + y for x, y in zip(benefits_head, benefits_spouse)]
    benefits_delta = [x - y for x, y in zip(benefits_married, benefits_separate)]
    benefits_delta_percent = [(x - y) / x if x != 0 else 0 for x, y in zip(benefits_married, benefits_separate)]

    # format benefits breakdowns
    formatted_benefits_married = list(map(lambda x: "${:,}".format(round(x)), benefits_married))
    formatted_benefits_separate = list(map(lambda x: "${:,}".format(round(x)), benefits_separate))
    formatted_benefits_delta = list(map(lambda x: "${:,}".format(round(x)), benefits_delta))
    formatted_benefits_delta_percent = list(map(lambda x: "{:.1%}".format(x), benefits_delta_percent))

    # married programs
    married_programs = programs[0][:-1] # we exclude the last element which is the dictionary of benefits breakdown 
    formatted_married_programs = list(map(lambda x: "${:,}".format(round(x)), married_programs))
    
    # separate programs
    head_separate = programs[1][:-1] # we exclude the last element which is the dictionary of benefits breakdown 
    spouse_separate = programs[2][:-1] # we exclude the last element which is the dictionary of benefits breakdown 
    separate = [x + y for x, y in zip(head_separate, spouse_separate)]
    formatted_separate = list(map(lambda x: "${:,}".format(round(x)), separate))
    
    # delta
    delta = [x - y for x, y in zip(married_programs, separate)]
    delta_percent = [(x - y) / x if x != 0 and x != 0 else 0 for x, y in zip(married_programs, separate)]

    formatted_delta = list(map(lambda x: "${:,}".format(round(x)), delta))
    formatted_delta_percent = list(map(lambda x: "{:.1%}".format(x), delta_percent))

    programs = ["Net Income", "Benefits", "Refundable tax credits", "Taxes before refundable credits"]


    # Determine marriage penalty or bonus, and extent in dollars and percentage.
    marriage_bonus = married_programs[0] - separate[0]
    marriage_bonus_percent = marriage_bonus / married_programs[0]
    def summarize_marriage_bonus(marriage_bonus):
        # Create a string to summarize the marriage bonus or penalty.
        return (
            f"If you file separately, your combined net income will be ${abs(marriage_bonus):,.2f} "
            f"{'less' if marriage_bonus > 0 else 'more'} "
            f"({abs(marriage_bonus_percent):.1%}) than if you file together."
        )


    if marriage_bonus > 0:
        st.write("You face a marriage BONUS.")
    elif marriage_bonus < 0:
        st.write("You face a marriage PENALTY.")
    else:
        st.write("You face no marriage penalty or bonus.")

    st.write(summarize_marriage_bonus(marriage_bonus))

    # Formatting for visual display
    # Sample data for main table
    table_data = {
        'Program': programs,
        'Not Married': formatted_separate,
        'Married': formatted_married_programs,
        'Delta': formatted_delta,
        'Delta Percentage': formatted_delta_percent
    }

    # Benefits breakdown table
    benefits_table = {
        'Program': benefits_categories,
        'Not Married': formatted_benefits_separate,
        'Married': formatted_benefits_married,
        'Delta': formatted_benefits_delta,
        'Delta Percentage': formatted_benefits_delta_percent
        
    }
    # filter benefits to keep only the non-zero values
    benefits_df = pd.DataFrame(benefits_table)
    filtered_benefits_df = benefits_df[(benefits_df['Not Married'] != "$0") | (benefits_df['Married'] != "$0")]
    
    # Display the tables in Streamlit
    if not filtered_benefits_df.empty: # if we have benefits
        tab1, tab2 = st.tabs(["Summary", "Benefits Breakdown"])
        with tab1:
            st.dataframe(table_data, hide_index=True)
<<<<<<< HEAD

        with tab2:
            st.dataframe(filtered_benefits_df, hide_index=True)

    else: # if we don't have benefits, display just the main table
        st.dataframe(table_data, hide_index=True)
    
def calculate_bonus():
    married_incomes , separate_incomes = get_heatmap_values(state_code, children_ages)
    bonus_penalties = [(x - y)/x for x, y in zip(married_incomes.tolist(), separate_incomes.tolist())]
    array = np.array(bonus_penalties)
    nested_lists = np.reshape(array, (8, 8))
    print(bonus_penalties)
    return nested_lists

        
def get_chart(data, heatmap_tax_unit):
    # Function to calculate the input data (replace with your actual data calculation)
    # Set numerical values for x and y axes
    x_values = [10000, 20000, 30000, 40000, 50000, 60000, 70000, 80000]
    y_values = [10000, 20000, 30000, 40000, 50000, 60000, 70000, 80000]

    label_legend = {
        "Income": "Income Change %",
        "Benefits": "Benefits Change %",
        "Taxes": "Tax Change %",
        "Credits": "Credit Change %"
    }

    abs_max = max(abs(min(map(min, data))), abs(max(map(max, data))))
    z_min = -abs_max
    z_max = abs_max
    color_scale = [
        (0, '#616161'),
        (0.5, '#FFFFFF'),
        (1, '#2C6496')
    ]
    
    data_percentage = np.array(data) * 100

    # Display the chart once data calculation is complete
    fig = px.imshow(data_percentage,
                    labels=dict(x="Head Employment Income", y="Spouse Employment Income", color=label_legend[heatmap_tax_unit]),
                    x=x_values,
                    y=y_values,
                    zmin=z_min,
                    zmax=z_max,
                    color_continuous_scale=color_scale,
                    origin='lower'
                )
    
    # Add custom data (percentage values) to the figure
    fig.update_traces(customdata=data_percentage)
    
    fig.update_xaxes(side="bottom")
    fig.update_layout(
        xaxis=dict(
            tickmode='array',
            tickvals=[10000, 20000, 30000, 40000, 50000, 60000, 70000, 80000],
            ticktext=["{}k".format(int(val/1000)) for val in [10000,20000, 30000,40000,50000, 60000, 70000, 80000]],
            showgrid=True,
            zeroline=False,
            title=dict(text='Head Employment Income', standoff=15),
        ),
        yaxis=dict(
            tickmode='array',
            tickvals=[10000, 20000, 30000, 40000, 50000, 60000, 70000, 80000],
            ticktext=["{}k".format(int(val/1000)) for val in [10000, 20000, 30000, 40000, 50000, 60000, 70000, 80000]],
            showgrid=True,
            zeroline=False,
            title=dict(text='Spouse Employment Income', standoff=15),
            scaleanchor="x",
            scaleratio=1,
        )
    )
   
    fig.update_layout(height=600, width=800)
    
    # Customize hover template to display x and y values along with the percentage change
    fig.update_traces(hovertemplate='Head Employment Income: %{x}<br>Spouse Employment Income: %{y}<br>Change: %{customdata:.2f}%')
=======

        with tab2:
            st.dataframe(filtered_benefits_df, hide_index=True)

    else: # if we don't have benefits, display just the main table
        st.dataframe(table_data, hide_index=True)
    
    def calculate_bonus():
        married_incomes , separate_incomes = get_net_incomes(state_code, children_ages)
        bonus_penalties = [x - y for x, y in zip(married_incomes.tolist(), separate_incomes.tolist())]
        array = np.array(bonus_penalties)
        nested_lists = np.reshape(array, (8, 8))
        return nested_lists
>>>>>>> 61599eec

    # Add header
    st.markdown("<h3 style='text-align: center; color: black;'>Marriage Incentive and Penalty Analysis</h3>", unsafe_allow_html=True)
    
    # Display the chart
    st.plotly_chart(fig, use_container_width=True)
@st.cache_data(hash_funcs={dict: lambda _: None})
def heapmap_calculation(state_code, children_ages_hash, children_ages):
    final_lists = {}
  
    for key, _ in HEAT_MAP_OUTPUTS.items():
        married_incomes, separate_incomes = get_heatmap_values(state_code, children_ages, key)
        
<<<<<<< HEAD
        if isinstance(married_incomes, list):
            married_incomes_array = np.array(married_incomes)
        else:
            married_incomes_array = married_incomes
        
=======
def get_chart(data, heatmap_tax_unit):
    # Function to calculate the input data (replace with your actual data calculation)
        # Set numerical values for x and y axes
        x_values = [10000, 20000, 30000, 40000, 50000, 60000, 70000, 80000]
        y_values = [10000, 20000, 30000, 40000, 50000, 60000, 70000, 80000]

        label_legend = {
            "Income": "Income Change",
            "Benefits": "Benefits Change",
            "Taxes": "Tax Change",
            "Credits": "Credit Change"
        }

        abs_max = max(abs(min(map(min, data))), abs(max(map(max, data))))
        z_min = -abs_max
        z_max = abs_max
        color_scale = [
                (0, '#616161'), 
                (0.5, '#FFFFFF'),  
                (1, '#2C6496')  
                ]
        # Display the chart once data calculation is complete
        fig = px.imshow(data,

                        labels=dict(x="Head Employment Income", y="Spouse Employment Income", color= label_legend[heatmap_tax_unit]),

                        x=x_values,
                        y=y_values,
                        zmin=z_min,
                        zmax=z_max,
                        color_continuous_scale=color_scale,
                        origin='lower'
                    )

        fig.update_xaxes(side="bottom")
        fig.update_layout(
            xaxis=dict(
                tickmode='array',
                tickvals=[10000, 20000, 30000, 40000, 50000, 60000, 70000, 80000],
                ticktext=["{}k".format(int(val/1000)) for val in [10000,20000, 30000,40000,50000, 60000, 70000, 80000]],
                showgrid=True,
                zeroline=False,
                title=dict(text='Head Employment Income', standoff=15),
            ),
            yaxis=dict(
                tickmode='array',
                tickvals=[10000, 20000, 30000, 40000, 50000, 60000, 70000, 80000],
                ticktext=["{}k".format(int(val/1000)) for val in [10000, 20000, 30000, 40000, 50000, 60000, 70000, 80000]],
                showgrid=True,
                zeroline=False,
                title=dict(text='Spouse Employment Income', standoff=15),
                scaleanchor="x",
                scaleratio=1,
            )
        )

 
        fig.update_layout(height=600, width=800)
        # Add header
        st.markdown("<h3 style='text-align: center; color: black;'>Marriage Incentive and Penalty Analysis</h3>", unsafe_allow_html=True)
        fig = format_fig(fig)
        # Display the chart
        
        st.plotly_chart(fig, use_container_width=True)
@st.cache_data(hash_funcs={dict: lambda _: None})
def heapmap_calculation(state_code, children_ages_hash, children_ages):
    final_lists = {}
  
    for key, _ in HEAT_MAP_OUTPUTS.items():
        married_incomes, separate_incomes = get_heatmap_values(state_code, children_ages, key)
        
        if isinstance(married_incomes, list):
            married_incomes_array = np.array(married_incomes)
        else:
            married_incomes_array = married_incomes
        
>>>>>>> 61599eec
        if isinstance(separate_incomes[0], list):
            separate_incomes_array = np.array(separate_incomes)
        else:
            separate_incomes_array = separate_incomes
        
        married_incomes_2d = married_incomes_array.reshape(8, 8)
<<<<<<< HEAD
        bonus_penalties = []
        for row, col in zip(married_incomes_2d.tolist(), separate_incomes_array.tolist()):
            row_bonus_penalties = []
            for x, y in zip(row, col):
                if x != 0:  # Avoid division by zero
                    row_bonus_penalties.append((x - y) / x)
                else:
                    row_bonus_penalties.append(0)  # Handle zero division
            bonus_penalties.append(row_bonus_penalties)
        
        final_lists[key] = bonus_penalties
=======
        bonus_penalties = married_incomes_2d - separate_incomes_array
        final_lists[key] = bonus_penalties.tolist()

>>>>>>> 61599eec
    return final_lists

children_ages_hash = hashlib.md5(str(children_ages).encode()).hexdigest()

data = heapmap_calculation(state_code, children_ages_hash, children_ages)

# Check if the children_ages dictionary has changed and rerun the calculation
if "children_ages_hash" not in st.session_state:
    st.session_state.children_ages_hash = children_ages_hash
else:
    # Check if the children_ages dictionary has changed and update the hash
    if st.session_state.children_ages_hash != children_ages_hash:
        st.session_state.children_ages_hash = children_ages_hash




selected_heatmap_values = data[heatmap_tax_unit]
<<<<<<< HEAD
get_chart(selected_heatmap_values, heatmap_tax_unit)
=======
get_chart(selected_heatmap_values, heatmap_tax_unit)
>>>>>>> 61599eec
<|MERGE_RESOLUTION|>--- conflicted
+++ resolved
@@ -292,7 +292,6 @@
         tab1, tab2 = st.tabs(["Summary", "Benefits Breakdown"])
         with tab1:
             st.dataframe(table_data, hide_index=True)
-<<<<<<< HEAD
 
         with tab2:
             st.dataframe(filtered_benefits_df, hide_index=True)
@@ -373,21 +372,7 @@
     
     # Customize hover template to display x and y values along with the percentage change
     fig.update_traces(hovertemplate='Head Employment Income: %{x}<br>Spouse Employment Income: %{y}<br>Change: %{customdata:.2f}%')
-=======
-
-        with tab2:
-            st.dataframe(filtered_benefits_df, hide_index=True)
-
-    else: # if we don't have benefits, display just the main table
-        st.dataframe(table_data, hide_index=True)
-    
-    def calculate_bonus():
-        married_incomes , separate_incomes = get_net_incomes(state_code, children_ages)
-        bonus_penalties = [x - y for x, y in zip(married_incomes.tolist(), separate_incomes.tolist())]
-        array = np.array(bonus_penalties)
-        nested_lists = np.reshape(array, (8, 8))
-        return nested_lists
->>>>>>> 61599eec
+
 
     # Add header
     st.markdown("<h3 style='text-align: center; color: black;'>Marriage Incentive and Penalty Analysis</h3>", unsafe_allow_html=True)
@@ -401,13 +386,12 @@
     for key, _ in HEAT_MAP_OUTPUTS.items():
         married_incomes, separate_incomes = get_heatmap_values(state_code, children_ages, key)
         
-<<<<<<< HEAD
+
         if isinstance(married_incomes, list):
             married_incomes_array = np.array(married_incomes)
         else:
             married_incomes_array = married_incomes
         
-=======
 def get_chart(data, heatmap_tax_unit):
     # Function to calculate the input data (replace with your actual data calculation)
         # Set numerical values for x and y axes
@@ -483,15 +467,13 @@
             married_incomes_array = np.array(married_incomes)
         else:
             married_incomes_array = married_incomes
-        
->>>>>>> 61599eec
+
         if isinstance(separate_incomes[0], list):
             separate_incomes_array = np.array(separate_incomes)
         else:
             separate_incomes_array = separate_incomes
         
         married_incomes_2d = married_incomes_array.reshape(8, 8)
-<<<<<<< HEAD
         bonus_penalties = []
         for row, col in zip(married_incomes_2d.tolist(), separate_incomes_array.tolist()):
             row_bonus_penalties = []
@@ -503,11 +485,7 @@
             bonus_penalties.append(row_bonus_penalties)
         
         final_lists[key] = bonus_penalties
-=======
-        bonus_penalties = married_incomes_2d - separate_incomes_array
-        final_lists[key] = bonus_penalties.tolist()
-
->>>>>>> 61599eec
+
     return final_lists
 
 children_ages_hash = hashlib.md5(str(children_ages).encode()).hexdigest()
@@ -523,11 +501,8 @@
         st.session_state.children_ages_hash = children_ages_hash
 
 
-
-
 selected_heatmap_values = data[heatmap_tax_unit]
-<<<<<<< HEAD
 get_chart(selected_heatmap_values, heatmap_tax_unit)
-=======
-get_chart(selected_heatmap_values, heatmap_tax_unit)
->>>>>>> 61599eec
+
+selected_heatmap_values = data[heatmap_tax_unit]
+get_chart(selected_heatmap_values, heatmap_tax_unit)