--- conflicted
+++ resolved
@@ -106,20 +106,12 @@
     simulation = Simulation(situation=situation)
 
     return simulation.calculate("household_net_income", 2023)[0]
-<<<<<<< HEAD
-# st.set_page_config(
-#     page_title="My Streamlit App",
-#     layout="wide",  # or "centered"
-#     initial_sidebar_state="expanded"  # or "collapsed"
-# )
-=======
 
 #Streamlit heading and description
 header = st.header("Marriage Incentive Calculator")  
 header_description = st.write("This application evaluates marriage penalties and bonuses of couples, based on state and individual employment income")
 repo_link = st.markdown("This application utilizes the policyengine API <a href='https://github.com/PolicyEngine/us-marriage-incentive'>link</a>", unsafe_allow_html=True)  
 
->>>>>>> 27ee139e
 
 # Create Streamlit inputs for state code, head income, and spouse income.
 state_code = st.text_input("State Code", "CA")
