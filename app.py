import streamlit as st
#
from policyengine_us import Simulation


# Create a function to get net income for the household, married or separate.


def get_net_incomes(state_code, head_employment_income, spouse_employment_income, children_ages = {}):
    # Tuple of net income for separate and married.
    net_income_married = get_net_income(
        state_code, head_employment_income, spouse_employment_income, children_ages
    )
    net_income_head = get_net_income(state_code, head_employment_income, None,children_ages)
    net_income_spouse = get_net_income(state_code, spouse_employment_income, None, children_ages={})
    return net_income_married, net_income_head + net_income_spouse


DEFAULT_AGE = 40


def get_programs(state_code, head_employment_income, spouse_employment_income=None):
    # Start by adding the single head.
    situation = {
        "people": {
            "you": {
                "age": {year: DEFAULT_AGE},
                "employment_income": {year: head_employment_income},
            }
        }
    }
    members = ["you"]
    if spouse_employment_income is not None:
        situation["people"]["your partner"] = {
            "age": {year: DEFAULT_AGE},
            "employment_income": {year: spouse_employment_income},
        }
        # Add your partner to members list.
        members.append("your partner")
    # Create all parent entities.
    situation["families"] = {"your family": {"members": members}}
    situation["marital_units"] = {"your marital unit": {"members": members}}
    situation["tax_units"] = {"your tax unit": {"members": members}}
    situation["spm_units"] = {"your spm_unit": {"members": members}}
    situation["households"] = {
        "your household": {"members": members, "state_name": {year: state_code}}
    }

    simulation = Simulation(situation=situation)
    household_market_income = int(simulation.calculate( "household_market_income", 2023)[0])
    household_benefits = int(simulation.calculate("household_benefits", 2023)[0])
    household_refundable_tax_credits = int(simulation.calculate("household_refundable_tax_credits", 2023)[0])
    household_refundable_tax_credits = int(simulation.calculate("household_refundable_tax_credits", 2023)[0])
    household_tax_before_refundable_credits = int(simulation.calculate("household_tax_before_refundable_credits", 2023)[0])
   

    return [household_market_income ,household_benefits ,household_refundable_tax_credits,household_tax_before_refundable_credits]
def get_categorized_programs(state_code, head_employment_income, spouse_employment_income):
     programs_married = get_programs(state_code, head_employment_income, spouse_employment_income)
     programs_head = get_programs(state_code, head_employment_income)
     programs_spouse = get_programs(state_code, spouse_employment_income)
     return [programs_married, programs_head, programs_spouse]

# Create a function to get net income for household
def get_net_income(state_code, head_employment_income, spouse_employment_income=None, children_ages = {}):
    # Start by adding the single head.
    situation = {
        "people": {
            "you": {
                "age": {"2023": DEFAULT_AGE},
                "employment_income": {"2023": head_employment_income},
            }
        }
    }
    members = ["you"]
    if spouse_employment_income is not None:
        situation["people"]["your partner"] = {
            "age": {"2023": DEFAULT_AGE},
            "employment_income": {"2023": spouse_employment_income},
        }
        # Add your partner to members list.
        members.append("your partner")
    for key, value in children_ages.items():
        situation["people"][f"child {key}"] = {
            "age": {"2023": value}
        }
        # Add child to members list.
        members.append(f"child {key}")
    # Create all parent entities.
    situation["families"] = {"your family": {"members": members}}
    situation["marital_units"] = {"your marital unit": {"members": members}}
    situation["tax_units"] = {"your tax unit": {"members": members}}
    situation["spm_units"] = {"your spm_unit": {"members": members}}
    situation["households"] = {
        "your household": {"members": members, "state_name": {"2023": state_code}}
    }

    simulation = Simulation(situation=situation)

    return simulation.calculate("household_net_income", int(year))[0]

#Streamlit heading and description
header = st.header("Marriage Incentive Calculator")  
header_description = st.write("This application evaluates marriage penalties and bonuses of couples, based on state and individual employment income")
repo_link = st.markdown("This application utilizes <a href='https://github.com/PolicyEngine/us-marriage-incentive'>the policyengine API</a>", unsafe_allow_html=True)  


# Create Streamlit inputs for state code, head income, and spouse income.
<<<<<<< HEAD
options = [s.value for s in pe.StateCode]
selected_option = st.selectbox("State Code", options)
=======
state_code = st.text_input("State Code", "CA")

# Select box for state
year = "2024"
>>>>>>> d18a3975
head_employment_income = st.number_input("Head Employment Income", 0)
spouse_employment_income = st.number_input("Spouse Employment Income", 0)
num_children = st.number_input("Number of Children", 0)
children_ages = {}
for num in range(1,num_children + 1):
    children_ages[num] = st.number_input(f"Child {num} Age", 0)
#submit button
submit = st.button("Calculate")
# Get net incomes.
if submit:
    net_income_married, net_income_separate = get_net_incomes(
        state_code, head_employment_income, spouse_employment_income, children_ages
    )
    programs = get_categorized_programs(state_code, head_employment_income, spouse_employment_income)
    married_programs = programs[0]
    head_separate = programs[1]
    spouse_separate = programs[2]
    separate = [x + y for x, y in zip(head_separate, spouse_separate)]
    delta = [x - y for x, y in zip(married_programs, separate)]

    programs = ["household_market_income", "household_benefits", "household_refundable_tax_credits", "household_tax_before_refundable_credits"]



    # Determine marriage penalty or bonus, and extent in dollars and percentage.
    marriage_bonus = net_income_married - net_income_separate
    marriage_bonus_percent = marriage_bonus / net_income_married


    # Display net incomes in Streamlit.
    st.write("Net Income Married: ", "${:,}".format(round(net_income_married)))
    st.write("Net Income Not Married: ", "${:,}".format(round(net_income_separate)))

    # Display marriage bonus or penalty in Streamlit as a sentence.
    # For example, "You face a marriage [PENALTY/BONUS]"
    # "If you file separately, your combined net income will be [X] [more/less] (y%) than if you file together."


    def summarize_marriage_bonus(marriage_bonus):
        # Create a string to summarize the marriage bonus or penalty.
        return (
            f"If you file separately, your combined net income will be ${abs(marriage_bonus):,.2f} "
            f"{'less' if marriage_bonus > 0 else 'more'} "
            f"({abs(marriage_bonus_percent):.2f}%) than if you file together."
        )


    if marriage_bonus > 0:
        st.write("You face a marriage BONUS.")
    elif marriage_bonus < 0:
        st.write("You face a marriage PENALTY.")
    else:
        st.write("You face no marriage penalty or bonus.")

    st.write(summarize_marriage_bonus(marriage_bonus))
    # Sample data
    data = {
        'Program': programs,
        'Married': "${:,}".format(round(married_programs[0])), 
        'Not Married': "${:,}".format(round(separate[0])),
        'Delta ': "${:,}".format(round(delta[0]))
    }

    # Create a DataFrame
    #df = pd.DataFrame(data)

    # Display the table in Streamlit
    st.table(data)<|MERGE_RESOLUTION|>--- conflicted
+++ resolved
@@ -106,15 +106,10 @@
 
 
 # Create Streamlit inputs for state code, head income, and spouse income.
-<<<<<<< HEAD
-options = [s.value for s in pe.StateCode]
-selected_option = st.selectbox("State Code", options)
-=======
 state_code = st.text_input("State Code", "CA")
 
 # Select box for state
 year = "2024"
->>>>>>> d18a3975
 head_employment_income = st.number_input("Head Employment Income", 0)
 spouse_employment_income = st.number_input("Spouse Employment Income", 0)
 num_children = st.number_input("Number of Children", 0)
