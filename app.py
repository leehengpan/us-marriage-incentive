import streamlit as st
import plotly.express as px
from policyengine_us import Simulation
from policyengine_core.charts import format_fig
from policyengine_us.variables.household.demographic.geographic.state_code import (
    StateCode,
)
import numpy as np
import hashlib
# Create a function to get net income for the household, married or separate.
def get_heatmap_values(state_code, children_ages, tax_unit):
    # Tuple of net income for separate and married.
    net_income_married = get_marital_values(
        state_code, True, children_ages, tax_unit
    )
    net_income_separate = get_marital_values(state_code,False,children_ages, tax_unit)
    return net_income_married, net_income_separate

DEFAULT_AGE = 40
YEAR = "2024"
HEAT_MAP_OUTPUTS = {
    "Income": ["household_net_income","employment_income"],
    "Benefits":["household_benefits", "employment_income"],
    "Taxes": ["household_tax_before_refundable_credits","employment_income"] , 
    "Credits": ["household_refundable_tax_credits", "employment_income"]
}

def get_programs(state_code, head_employment_income, spouse_employment_income=None, children_ages = {}):
    # Start by adding the single head.
    situation = {
        "people": {
            "you": {
                "age": {YEAR: DEFAULT_AGE},
                "employment_income": {YEAR: head_employment_income},
            }
        }
    }
    members = ["you"]
    if spouse_employment_income is not None:
        situation["people"]["your partner"] = {
            "age": {YEAR: DEFAULT_AGE},
            "employment_income": {YEAR: spouse_employment_income},
        }
        # Add your partner to members list.
        members.append("your partner")
    for key, value in children_ages.items():
        situation["people"][f"child {key}"] = {
            "age": {YEAR: value},
            "employment_income": {YEAR: 0}
        }
        # Add child to members list.
        members.append(f"child {key}")
    # Create all parent entities.
    situation["families"] = {"your family": {"members": members}}
    situation["marital_units"] = {"your marital unit": {"members": members}}
    situation["tax_units"] = {"your tax unit": {"members": members}}
    situation["spm_units"] = {"your spm_unit": {"members": members}}
    situation["households"] = {
        "your household": {"members": members, "state_name": {YEAR: state_code}}
    }
  
    simulation = Simulation(situation=situation)

    simulation = Simulation(situation=situation)
    household_net_income = int(simulation.calculate("household_net_income", int(YEAR))[0])
    household_benefits = int(simulation.calculate("household_benefits", int(YEAR))[0])
    household_refundable_tax_credits = int(simulation.calculate("household_refundable_tax_credits", int(YEAR))[0])
    household_tax_before_refundable_credits = int(simulation.calculate("household_tax_before_refundable_credits", int(YEAR))[0])
   

    return [household_net_income ,household_benefits ,household_refundable_tax_credits,household_tax_before_refundable_credits]
def get_categorized_programs(state_code, head_employment_income, spouse_employment_income,  children_ages):
     programs_married = get_programs(state_code, head_employment_income, spouse_employment_income,  children_ages)
     programs_head = get_programs(state_code, head_employment_income, None,  children_ages)
     programs_spouse = get_programs(state_code, spouse_employment_income,None, children_ages)
     return [programs_married, programs_head, programs_spouse]

# Create a function to get net income for household
def get_marital_values(state_code, spouse, children_ages, tax_unit):
    # Start by adding the single head.
    situation = {
        "people": {
            "you": {
                "age": {YEAR: DEFAULT_AGE},
            }
        }
    }
    members = ["you"]
    if spouse:
        situation["people"]["your partner"] = {
            "age": {YEAR: DEFAULT_AGE},
        }
        # Add your partner to members list.
        members.append("your partner")
    for key, value in children_ages.items():
        situation["people"][f"child {key}"] = {
            "age": {YEAR: value},
        }
        # Add child to members list.
        members.append(f"child {key}")
    # Create all parent entities.
    situation["families"] = {"your family": {"members": members}}
    situation["marital_units"] = {"your marital unit": {"members": members}}
    situation["tax_units"] = {"your tax unit": {"members": members}}
    situation["spm_units"] = {"your spm_unit": {"members": members}}
    situation["households"] = {
        "your household": {"members": members, "state_name": {YEAR: state_code}}
    }
    situation["axes"]= [
        [
        {
            "name": HEAT_MAP_OUTPUTS[tax_unit][1],
<<<<<<< HEAD
            "count": 8,
            "min": 0,
            "max": 80000,
            "period": YEAR
        }
        ],
         [
        {
            "name": HEAT_MAP_OUTPUTS[tax_unit][1],
            "count": 8,
=======

            "count": 64,
>>>>>>> e73c1f72
            "min": 0,
            "max": 80000,
            "period": YEAR
        }
        ]
    ]
  

    simulation = Simulation(situation=situation)
    return simulation.calculate(HEAT_MAP_OUTPUTS[tax_unit][0], int(YEAR))

#Streamlit heading and description
header = st.header("Marriage Incentive Calculator")  
header_description = st.write("This application evaluates marriage penalties and bonuses of couples, based on state and individual employment income")
repo_link = st.markdown("This application utilizes <a href='https://github.com/PolicyEngine/us-marriage-incentive'>the policyengine API</a>", unsafe_allow_html=True)  


# Create Streamlit inputs for state code, head income, and spouse income.
statecodes = [s.value for s in StateCode]
us_territories = {
    "GU" : "Guam", 
    "MP" : "Northern Mariana Islands",
    "PW" : "Palau",
    "PR" : "Puerto Rico",
    "VI" : "Virgin Islands",
    "AA" :"Armed Forces Americas (Except Canada)",
    "AE" : "Armed Forces Africa/Canada/Europe/Middle East",
    "AP" : "Armed Forces Pacific"
}
options = [value for value in statecodes if value not in us_territories]
state_code = st.selectbox("State Code", options)
head_employment_income = st.number_input("Head Employment Income", step=20000, value=0)
spouse_employment_income = st.number_input("Spouse Employment Income", step=10000, value=0)
num_children = st.number_input("Number of Children", 0)
children_ages = {}
for num in range(1,num_children + 1):
    children_ages[num] = st.number_input(f"Child {num} Age", 0)
#Heatmap values type 
#heatmap_button = st.button("Generate Heatmap")
tax_unit_options= ["Income","Benefits", "Taxes", "Credits" ]
heatmap_tax_unit = st.selectbox("Heat Map Variable", tax_unit_options)

#submit button
submit = st.button("Calculate")

#submit.click()
# Get net incomes.

if submit:  
    programs = get_categorized_programs(state_code, head_employment_income, spouse_employment_income,  children_ages)
    married_programs = programs[0]
    formatted_married_programs = list(map(lambda x: "${:,}".format(round(x)), married_programs))
    head_separate = programs[1]
    spouse_separate = programs[2]
    separate = [x + y for x, y in zip(head_separate, spouse_separate)]
    formatted_separate = list(map(lambda x: "${:,}".format(round(x)), separate))
    head_separate = programs[1]
    delta = [x - y for x, y in zip(married_programs, separate)]
    delta_percent = [(x - y) / x if y != 0 and x != 0 else 0 for x, y in zip(married_programs, separate)]

    formatted_delta = list(map(lambda x: "${:,}".format(round(x)), delta))
    formatted_delta_percent = list(map(lambda x: "{:.1%}".format(x), delta_percent))

    programs = ["Net Income", "Benefits", "Refundable tax credits", "Taxes before refundable credits"]

    # Determine marriage penalty or bonus, and extent in dollars and percentage.
    marriage_bonus = married_programs[0] - separate[0]
    marriage_bonus_percent = marriage_bonus / married_programs[0]
    def summarize_marriage_bonus(marriage_bonus):
        # Create a string to summarize the marriage bonus or penalty.
        return (
            f"If you file separately, your combined net income will be ${abs(marriage_bonus):,.2f} "
            f"{'less' if marriage_bonus > 0 else 'more'} "
            f"({abs(marriage_bonus_percent):.1%}) than if you file together."
        )


    if marriage_bonus > 0:
        st.write("You face a marriage BONUS.")
    elif marriage_bonus < 0:
        st.write("You face a marriage PENALTY.")
    else:
        st.write("You face no marriage penalty or bonus.")

    st.write(summarize_marriage_bonus(marriage_bonus))
    # Sample data
    table_data = {
        'Program': programs,
        'Not Married': formatted_separate,
        'Married': formatted_married_programs,
        'Delta': formatted_delta,
        'Delta Percentage': formatted_delta_percent
    }

    # Display the table in Streamlit
    st.dataframe(table_data, hide_index=True)

def get_chart(data, heatmap_tax_unit):

    # Function to calculate the input data (replace with your actual data calculation)
        # Set numerical values for x and y axes
        x_values = [10000, 20000, 30000, 40000, 50000, 60000, 70000, 80000]
        y_values = [10000, 20000, 30000, 40000, 50000, 60000, 70000, 80000]

        label_legend = {
            "Income": "Income Change",
            "Benefits": "Benefits Change",
            "Taxes": "Tax Change",
            "Credits": "Credit Change"
        }

        abs_max = max(abs(min(map(min, data))), abs(max(map(max, data))))
        z_min = -abs_max
        z_max = abs_max
        color_scale = [
                (0, '#616161'), 
                (0.5, '#FFFFFF'),  
                (1, '#2C6496')  
                ]
        # Display the chart once data calculation is complete
        fig = px.imshow(data,

                        labels=dict(x="Head Employment Income", y="Spouse Employment Income", color= label_legend[heatmap_tax_unit]),

                        x=x_values,
                        y=y_values,
                        zmin=z_min,
                        zmax=z_max,
                        color_continuous_scale=color_scale,
                        origin='lower'
                    )

        fig.update_xaxes(side="bottom")
        fig.update_layout(
            xaxis=dict(
                tickmode='array',
                tickvals=[10000, 20000, 30000, 40000, 50000, 60000, 70000, 80000],
                ticktext=["{}k".format(int(val/1000)) for val in [10000,20000, 30000,40000,50000, 60000, 70000, 80000]],
                showgrid=True,
                zeroline=False,
                title=dict(text='Head Employment Income', standoff=15),
            ),
            yaxis=dict(
                tickmode='array',
                tickvals=[10000, 20000, 30000, 40000, 50000, 60000, 70000, 80000],
                ticktext=["{}k".format(int(val/1000)) for val in [10000, 20000, 30000, 40000, 50000, 60000, 70000, 80000]],
                showgrid=True,
                zeroline=False,
                title=dict(text='Spouse Employment Income', standoff=15),
                scaleanchor="x",
                scaleratio=1,
            )
        )

 
        fig.update_layout(height=600, width=800)
        # Add header
        st.markdown("<h3 style='text-align: center; color: black;'>Marriage Incentive and Penalty Analysis</h3>", unsafe_allow_html=True)
        fig = format_fig(fig)
        # Display the chart
        
        st.plotly_chart(fig, use_container_width=True)
@st.cache_data(hash_funcs={dict: lambda _: None})
def heapmap_calculation(state_code, children_ages_hash, children_ages):
    final_lists = {}
    print(children_ages_hash)
    for key, _ in HEAT_MAP_OUTPUTS.items():
        married_incomes , separate_incomes = get_heatmap_values(state_code, children_ages, key)
        print(separate_incomes)
        bonus_penalties = [x - y for x, y in zip(married_incomes.tolist(), separate_incomes.tolist())]
        array = np.array(bonus_penalties)
        #print(len(bonus_penalties))
        nested_lists = np.reshape(array, (8, 8))
        #print(nested_lists)
        final_lists[key] = nested_lists
    print(final_lists)
    return final_lists

children_ages_hash = hashlib.md5(str(children_ages).encode()).hexdigest()

data = heapmap_calculation(state_code, children_ages_hash, children_ages)

# Check if the children_ages dictionary has changed and rerun the calculation
if "children_ages_hash" not in st.session_state:
    st.session_state.children_ages_hash = children_ages_hash
else:
    # Check if the children_ages dictionary has changed and update the hash
    if st.session_state.children_ages_hash != children_ages_hash:
        st.session_state.children_ages_hash = children_ages_hash




selected_heatmap_values = data[heatmap_tax_unit]
#print(selected_heatmap_values)
get_chart(selected_heatmap_values, heatmap_tax_unit)
<|MERGE_RESOLUTION|>--- conflicted
+++ resolved
@@ -110,7 +110,6 @@
         [
         {
             "name": HEAT_MAP_OUTPUTS[tax_unit][1],
-<<<<<<< HEAD
             "count": 8,
             "min": 0,
             "max": 80000,
@@ -121,10 +120,6 @@
         {
             "name": HEAT_MAP_OUTPUTS[tax_unit][1],
             "count": 8,
-=======
-
-            "count": 64,
->>>>>>> e73c1f72
             "min": 0,
             "max": 80000,
             "period": YEAR
