import streamlit as st
import plotly.express as px
from policyengine_us import Simulation
from policyengine_core.charts import format_fig
from policyengine_us.variables.household.demographic.geographic.state_code import (
    StateCode,
)
from policyengine_us.variables.household.income.household.household_benefits import household_benefits as HouseholdBenefits
import numpy as np
import pandas as pd
# Create a function to get net income for the household, married or separate.

def get_net_incomes(state_code, children_ages = {}):
    # Tuple of net income for separate and married.
    net_income_married = get_net_income(
        state_code, True, children_ages
    )
    net_income_separate = get_net_income(state_code,None,children_ages)
    return net_income_married, net_income_separate

DEFAULT_AGE = 40
YEAR = "2024"

def get_programs(state_code, head_employment_income, spouse_employment_income=None, children_ages = {}):
    # Start by adding the single head.
    situation = {
        "people": {
            "you": {
                "age": {YEAR: DEFAULT_AGE},
                "employment_income": {YEAR: head_employment_income},
            }
        }
    }
    members = ["you"]
    if spouse_employment_income is not None:
        situation["people"]["your partner"] = {
            "age": {YEAR: DEFAULT_AGE},
            "employment_income": {YEAR: spouse_employment_income},
        }
        # Add your partner to members list.
        members.append("your partner")
    for key, value in children_ages.items():
        situation["people"][f"child {key}"] = {
            "age": {YEAR: value},
            "employment_income": {YEAR: 0}
        }
        # Add child to members list.
        members.append(f"child {key}")
    # Create all parent entities.
    situation["families"] = {"your family": {"members": members}}
    situation["marital_units"] = {"your marital unit": {"members": members}}
    situation["tax_units"] = {"your tax unit": {"members": members}}
    situation["spm_units"] = {"your spm_unit": {"members": members}}
    situation["households"] = {
        "your household": {"members": members, "state_name": {YEAR: state_code}}
    }
    simulation = Simulation(situation=situation)
<<<<<<< HEAD

    #benefits breakdown
    benefits_categories = HouseholdBenefits.adds

    household_net_income = int(simulation.calculate("household_net_income", int(YEAR))[0])
    household_benefits = int(simulation.calculate("household_benefits", int(YEAR))[0])
    household_refundable_tax_credits = int(simulation.calculate("household_refundable_tax_credits", int(YEAR))[0])
    household_tax_before_refundable_credits = int(simulation.calculate("household_tax_before_refundable_credits", int(YEAR))[0])
    
    benefits_dic ={}
    for benefit in benefits_categories:
        try:
            benefit_amount = int(simulation.calculate(benefit, YEAR)[0])
        except ValueError:
            benefit_amount = 0
            
        benefits_dic[benefit]=benefit_amount

    return [household_net_income ,household_benefits ,household_refundable_tax_credits,household_tax_before_refundable_credits, benefits_dic]
def get_categorized_programs(state_code, head_employment_income, spouse_employment_income,  children_ages):
     programs_married = get_programs(state_code, head_employment_income, spouse_employment_income,  children_ages)
     programs_head = get_programs(state_code, head_employment_income, None,  children_ages)
=======
    household_net_income = int(simulation.calculate("household_net_income", YEAR))
    household_benefits = int(simulation.calculate("household_benefits", YEAR))
    household_refundable_tax_credits = int(simulation.calculate("household_refundable_tax_credits", int(YEAR)))
    household_tax_before_refundable_credits = int(simulation.calculate("household_tax_before_refundable_credits", int(YEAR)))
   

    return [household_net_income ,household_benefits ,household_refundable_tax_credits,household_tax_before_refundable_credits]
def get_categorized_programs(state_code, head_employment_income, spouse_employment_income, children_ages):
     programs_married = get_programs(state_code, head_employment_income, spouse_employment_income, children_ages)
     programs_head = get_programs(state_code, head_employment_income, None, children_ages)
>>>>>>> 53432a76
     programs_spouse = get_programs(state_code, spouse_employment_income,None, children_ages)
     return [programs_married, programs_head, programs_spouse]

# Create a function to get net income for household
def get_net_income(state_code, spouse=None, children_ages = {}):

    
    # Start by adding the single head.
    situation = {
        "people": {
            "you": {
                "age": {YEAR: DEFAULT_AGE},
            }
        }
    }
    members = ["you"]
    if spouse is not None:
        situation["people"]["your partner"] = {
            "age": {YEAR: DEFAULT_AGE},
        }
        # Add your partner to members list.
        members.append("your partner")
    for key, value in children_ages.items():
        situation["people"][f"child {key}"] = {
            "age": {YEAR: value},
        }
        # Add child to members list.
        members.append(f"child {key}")
    # Create all parent entities.
    situation["families"] = {"your family": {"members": members}}
    situation["marital_units"] = {"your marital unit": {"members": members}}
    situation["tax_units"] = {"your tax unit": {"members": members}}
    situation["spm_units"] = {"your spm_unit": {"members": members}}
    situation["households"] = {
        "your household": {"members": members, "state_name": {YEAR: state_code}}
    }
    situation["axes"]= [
        [
        {
            "name": "employment_income",
            "count": 64,
            "min": 0,
            "max": 80000,
            "period": YEAR
        }
        ]
    ]
  

    simulation = Simulation(situation=situation)

    return simulation.calculate("household_net_income", int(YEAR))

#Streamlit heading and description
header = st.header("Marriage Incentive Calculator")  
header_description = st.write("This application evaluates marriage penalties and bonuses of couples, based on state and individual employment income")
repo_link = st.markdown("This application utilizes <a href='https://github.com/PolicyEngine/us-marriage-incentive'>the policyengine API</a>", unsafe_allow_html=True)  


# Create Streamlit inputs for state code, head income, and spouse income.
statecodes = [s.value for s in StateCode]
us_territories = {
    "GU" : "Guam", 
    "MP" : "Northern Mariana Islands",
    "PW" : "Palau",
    "PR" : "Puerto Rico",
    "VI" : "Virgin Islands",
    "AA" :"Armed Forces Americas (Except Canada)",
    "AE" : "Armed Forces Africa/Canada/Europe/Middle East",
    "AP" : "Armed Forces Pacific"
}
options = [value for value in statecodes if value not in us_territories]
state_code = st.selectbox("State Code", options)
head_employment_income = st.number_input("Head Employment Income", step=10000, value=0)
spouse_employment_income = st.number_input("Spouse Employment Income", step=10000, value=0)
num_children = st.number_input("Number of Children", 0)
children_ages = {}
for num in range(1,num_children + 1):
    children_ages[num] = st.number_input(f"Child {num} Age", 0)
#submit button
submit = st.button("Calculate")
# Get net incomes.
if submit:
    programs = get_categorized_programs(state_code, head_employment_income, spouse_employment_income,  children_ages)
    
    # benefits breakdowns
    benefits_categories = programs[0][-1].keys()
    benefits_married = programs[0][-1].values()
    benefits_head = programs[1][-1].values()
    benefits_spouse = programs[2][-1].values()
    benefits_separate = [x + y for x, y in zip(benefits_head, benefits_spouse)]
    benefits_delta = [x - y for x, y in zip(benefits_married, benefits_separate)]
    benefits_delta_percent = [(x - y) / x if x != 0 else 0 for x, y in zip(benefits_married, benefits_separate)]

    # format benefits breakdowns
    formatted_benefits_married = list(map(lambda x: "${:,}".format(round(x)), benefits_married))
    formatted_benefits_separate = list(map(lambda x: "${:,}".format(round(x)), benefits_separate))
    formatted_benefits_delta = list(map(lambda x: "${:,}".format(round(x)), benefits_delta))
    formatted_benefits_delta_percent = list(map(lambda x: "{:.1%}".format(x), benefits_delta_percent))

    # married programs
    married_programs = programs[0][:-1] # we exclude the last element which is the dictionary of benefits breakdown 
    formatted_married_programs = list(map(lambda x: "${:,}".format(round(x)), married_programs))
    
    # separate programs
    head_separate = programs[1][:-1] # we exclude the last element which is the dictionary of benefits breakdown 
    spouse_separate = programs[2][:-1] # we exclude the last element which is the dictionary of benefits breakdown 
    separate = [x + y for x, y in zip(head_separate, spouse_separate)]
    formatted_separate = list(map(lambda x: "${:,}".format(round(x)), separate))
<<<<<<< HEAD
    
    # delta
=======
>>>>>>> 53432a76
    delta = [x - y for x, y in zip(married_programs, separate)]
    delta_percent = [(x - y) / x if x != 0 else 0 for x, y in zip(married_programs, separate)]
    formatted_delta = list(map(lambda x: "${:,}".format(round(x)), delta))
    formatted_delta_percent = list(map(lambda x: "{:.1%}".format(x), delta_percent))

    programs = ["Net Income", "Benefits", "Refundable tax credits", "Taxes before refundable credits"]


    # Determine marriage penalty or bonus, and extent in dollars and percentage.
    marriage_bonus = married_programs[0] - separate[0]
    marriage_bonus_percent = marriage_bonus / married_programs[0]
    def summarize_marriage_bonus(marriage_bonus):
        # Create a string to summarize the marriage bonus or penalty.
        return (
            f"If you file separately, your combined net income will be ${abs(marriage_bonus):,.2f} "
            f"{'less' if marriage_bonus > 0 else 'more'} "
            f"({abs(marriage_bonus_percent):.1%}) than if you file together."
        )


    if marriage_bonus > 0:
        st.write("You face a marriage BONUS.")
    elif marriage_bonus < 0:
        st.write("You face a marriage PENALTY.")
    else:
        st.write("You face no marriage penalty or bonus.")

    st.write(summarize_marriage_bonus(marriage_bonus))

    # Formatting for visual display
    # Sample data for main table
    table_data = {
        'Program': programs,
        'Not Married': formatted_separate,
        'Married': formatted_married_programs,
        'Delta': formatted_delta,
        'Delta Percentage': formatted_delta_percent
    }

    # Benefits breakdown table
    benefits_table = {
        'Program': benefits_categories,
        'Not Married': formatted_benefits_separate,
        'Married': formatted_benefits_married,
        'Delta': formatted_benefits_delta,
        'Delta Percentage': formatted_benefits_delta_percent
        
    }
    # filter benefits to keep only the non-zero values
    benefits_df = pd.DataFrame(benefits_table)
    filtered_benefits_df = benefits_df[(benefits_df['Not Married'] != "$0") | (benefits_df['Married'] != "$0")]
    
    # Display the tables in Streamlit
    if not filtered_benefits_df.empty: # if we have benefits
        tab1, tab2 = st.tabs(["Summary", "Benefits Breakdown"])
        with tab1:
            st.dataframe(table_data, hide_index=True)

        with tab2:
            st.dataframe(filtered_benefits_df, hide_index=True)

    else: # if we don't have benefits, display just the main table
        st.dataframe(table_data, hide_index=True)
    
    def calculate_bonus():
        married_incomes , separate_incomes = get_net_incomes(state_code, children_ages)
        bonus_penalties = [x - y for x, y in zip(married_incomes.tolist(), separate_incomes.tolist())]
        array = np.array(bonus_penalties)
        nested_lists = np.reshape(array, (8, 8))
        return nested_lists

        
    def get_chart():
    # Function to calculate the input data (replace with your actual data calculation)
        # Set numerical values for x and y axes
        x_values = [10000, 20000, 30000, 40000, 50000, 60000, 70000, 80000]
        y_values = [10000, 20000, 30000, 40000, 50000, 60000, 70000, 80000]

        # Display loading spinner while calculating data
        with st.spinner("Calculating Heatmap... May take 90 seconds"):
            # Calculate data (replace with your actual data calculation)
            data = calculate_bonus()

        abs_max = max(abs(min(map(min, data))), abs(max(map(max, data))))
        z_min = -abs_max
        z_max = abs_max
        color_scale = [
                (0, '#616161'), 
                (0.5, '#FFFFFF'),  
                (1, '#2C6496')  
                ]
        # Display the chart once data calculation is complete
        fig = px.imshow(data,
                        labels=dict(x="Head Employment Income", y="Spouse Employment Income", color="Net Income Change"),
                        x=x_values,
                        y=y_values,
                        zmin=z_min,
                        zmax=z_max,
                        color_continuous_scale=color_scale,
                        origin='lower'
                    )

        fig.update_xaxes(side="bottom")
        fig.update_layout(
            xaxis=dict(
                tickmode='array',
                tickvals=[10000, 20000, 30000, 40000, 50000, 60000, 70000, 80000],
                ticktext=["{}k".format(int(val/1000)) for val in [10000,20000, 30000,40000,50000, 60000, 70000, 80000]],
                showgrid=True,
                zeroline=False,
                title=dict(text='Head Employment Income', standoff=15),
            ),
            yaxis=dict(
                tickmode='array',
                tickvals=[10000, 20000, 30000, 40000, 50000, 60000, 70000, 80000],
                ticktext=["{}k".format(int(val/1000)) for val in [10000, 20000, 30000, 40000, 50000, 60000, 70000, 80000]],
                showgrid=True,
                zeroline=False,
                title=dict(text='Spouse Employment Income', standoff=15),
                scaleanchor="x",
                scaleratio=1,
            )
        )
  
        fig.update_layout(height=600, width=800)
        # Add header
        st.markdown("<h3 style='text-align: center; color: black;'>Marriage Incentive and Penalty Analysis</h3>", unsafe_allow_html=True)
        fig = format_fig(fig)
        # Display the chart
        
        st.plotly_chart(fig, use_container_width=True)
    
    get_chart()

<|MERGE_RESOLUTION|>--- conflicted
+++ resolved
@@ -55,15 +55,14 @@
         "your household": {"members": members, "state_name": {YEAR: state_code}}
     }
     simulation = Simulation(situation=situation)
-<<<<<<< HEAD
 
     #benefits breakdown
     benefits_categories = HouseholdBenefits.adds
 
-    household_net_income = int(simulation.calculate("household_net_income", int(YEAR))[0])
-    household_benefits = int(simulation.calculate("household_benefits", int(YEAR))[0])
-    household_refundable_tax_credits = int(simulation.calculate("household_refundable_tax_credits", int(YEAR))[0])
-    household_tax_before_refundable_credits = int(simulation.calculate("household_tax_before_refundable_credits", int(YEAR))[0])
+     household_net_income = int(simulation.calculate("household_net_income", YEAR))
+    household_benefits = int(simulation.calculate("household_benefits", YEAR))
+    household_refundable_tax_credits = int(simulation.calculate("household_refundable_tax_credits", int(YEAR)))
+    household_tax_before_refundable_credits = int(simulation.calculate("household_tax_before_refundable_credits", int(YEAR)))
     
     benefits_dic ={}
     for benefit in benefits_categories:
@@ -75,21 +74,11 @@
         benefits_dic[benefit]=benefit_amount
 
     return [household_net_income ,household_benefits ,household_refundable_tax_credits,household_tax_before_refundable_credits, benefits_dic]
-def get_categorized_programs(state_code, head_employment_income, spouse_employment_income,  children_ages):
-     programs_married = get_programs(state_code, head_employment_income, spouse_employment_income,  children_ages)
-     programs_head = get_programs(state_code, head_employment_income, None,  children_ages)
-=======
-    household_net_income = int(simulation.calculate("household_net_income", YEAR))
-    household_benefits = int(simulation.calculate("household_benefits", YEAR))
-    household_refundable_tax_credits = int(simulation.calculate("household_refundable_tax_credits", int(YEAR)))
-    household_tax_before_refundable_credits = int(simulation.calculate("household_tax_before_refundable_credits", int(YEAR)))
    
-
-    return [household_net_income ,household_benefits ,household_refundable_tax_credits,household_tax_before_refundable_credits]
 def get_categorized_programs(state_code, head_employment_income, spouse_employment_income, children_ages):
      programs_married = get_programs(state_code, head_employment_income, spouse_employment_income, children_ages)
      programs_head = get_programs(state_code, head_employment_income, None, children_ages)
->>>>>>> 53432a76
+
      programs_spouse = get_programs(state_code, spouse_employment_income,None, children_ages)
      return [programs_married, programs_head, programs_spouse]
 
@@ -199,11 +188,8 @@
     spouse_separate = programs[2][:-1] # we exclude the last element which is the dictionary of benefits breakdown 
     separate = [x + y for x, y in zip(head_separate, spouse_separate)]
     formatted_separate = list(map(lambda x: "${:,}".format(round(x)), separate))
-<<<<<<< HEAD
     
     # delta
-=======
->>>>>>> 53432a76
     delta = [x - y for x, y in zip(married_programs, separate)]
     delta_percent = [(x - y) / x if x != 0 else 0 for x, y in zip(married_programs, separate)]
     formatted_delta = list(map(lambda x: "${:,}".format(round(x)), delta))
