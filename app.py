import streamlit as st
import plotly.express as px
from policyengine_us import Simulation
from policyengine_core.charts import format_fig
from policyengine_us.variables.household.demographic.geographic.state_code import (
    StateCode,
)
from policyengine_us.variables.household.income.household.household_benefits import household_benefits as HouseholdBenefits
import numpy as np
import pandas as pd
import hashlib
# Create a function to get net income for the household, married or separate.
def get_heatmap_values(state_code, children_ages, tax_unit):
    # Tuple of net income for separate and married.
    net_income_married = get_marital_values(
        state_code, True, children_ages, tax_unit
    )
    net_income_separate = get_marital_values(state_code,False,children_ages, tax_unit)
    final_separate = []
    for val in net_income_separate:
        temp_array = []
        for val2 in net_income_separate:
            temp_array.append(val + val2)
        final_separate.append(temp_array)

    return net_income_married, final_separate

DEFAULT_AGE = 40
YEAR = "2024"
HEAT_MAP_OUTPUTS = {
    "Income": ["household_net_income","employment_income"],
    "Benefits":["household_benefits", "employment_income"],
    "Taxes": ["household_tax_before_refundable_credits","employment_income"] , 
    "Credits": ["household_refundable_tax_credits", "employment_income"]
}

def get_programs(state_code, head_employment_income, spouse_employment_income=None, children_ages = {}):
    # Start by adding the single head.
    situation = {
        "people": {
            "you": {
                "age": {YEAR: DEFAULT_AGE},
                "employment_income": {YEAR: head_employment_income},
            }
        }
    }
    members = ["you"]
    if spouse_employment_income is not None:
        situation["people"]["your partner"] = {
            "age": {YEAR: DEFAULT_AGE},
            "employment_income": {YEAR: spouse_employment_income},
        }
        # Add your partner to members list.
        members.append("your partner")
    for key, value in children_ages.items():
        situation["people"][f"child {key}"] = {
            "age": {YEAR: value},
            "employment_income": {YEAR: 0}
        }
        # Add child to members list.
        members.append(f"child {key}")
    # Create all parent entities.
    situation["families"] = {"your family": {"members": members}}
    situation["marital_units"] = {"your marital unit": {"members": members}}
    situation["tax_units"] = {"your tax unit": {"members": members}}
    situation["spm_units"] = {"your spm_unit": {"members": members}}
    situation["households"] = {
        "your household": {"members": members, "state_name": {YEAR: state_code}}
    }
    simulation = Simulation(situation=situation)

    #benefits breakdown
    benefits_categories = HouseholdBenefits.adds

    household_net_income = int(simulation.calculate("household_net_income", YEAR))
    household_benefits = int(simulation.calculate("household_benefits", YEAR))
    household_refundable_tax_credits = int(simulation.calculate("household_refundable_tax_credits", int(YEAR)))
    household_tax_before_refundable_credits = int(simulation.calculate("household_tax_before_refundable_credits", int(YEAR)))
    
    benefits_dic ={}
    for benefit in benefits_categories:
        try:
            benefit_amount = int(simulation.calculate(benefit, YEAR)[0])
        except ValueError:
            benefit_amount = 0
            
        benefits_dic[benefit]=benefit_amount

    return [household_net_income ,household_benefits ,household_refundable_tax_credits,household_tax_before_refundable_credits, benefits_dic]
   
def get_categorized_programs(state_code, head_employment_income, spouse_employment_income, children_ages):
    programs_married = get_programs(state_code, head_employment_income, spouse_employment_income, children_ages)
    programs_head = get_programs(state_code, head_employment_income, None, children_ages)
    programs_spouse = get_programs(state_code, spouse_employment_income, None, {})  # Pass an empty dictionary for children_ages
    return [programs_married, programs_head, programs_spouse]

# Create a function to get net income for household
def get_marital_values(state_code, spouse, children_ages, tax_unit):
    # Start by adding the single head.
    situation = {
        "people": {
            "you": {
                "age": {YEAR: DEFAULT_AGE},
            }
        }
    }
    members = ["you"]
    if spouse:
        situation["people"]["your partner"] = {
            "age": {YEAR: DEFAULT_AGE},
        }
        # Add your partner to members list.
        members.append("your partner")
    for key, value in children_ages.items():
        situation["people"][f"child {key}"] = {
            "age": {YEAR: value},
        }
        # Add child to members list.
        members.append(f"child {key}")
    # Create all parent entities.
    situation["families"] = {"your family": {"members": members}}
    situation["marital_units"] = {"your marital unit": {"members": members}}
    situation["tax_units"] = {"your tax unit": {"members": members}}
    situation["spm_units"] = {"your spm_unit": {"members": members}}
    situation["households"] = {
        "your household": {"members": members, "state_name": {YEAR: state_code}}
    }
    if spouse:
        situation["axes"]= [
            [
            {
                "name": HEAT_MAP_OUTPUTS[tax_unit][1],
<<<<<<< HEAD
                "count": 9,
                "index": 0,
                "min": 0,
=======
                "count": 8,
                "index": 0,
                "min": 10000,
>>>>>>> 61599eec
                "max": 80000,
                "period": YEAR
            }
            ],
            [
            {
                "name": HEAT_MAP_OUTPUTS[tax_unit][1],
<<<<<<< HEAD
                "count": 9,
                "index": 1,
                "min": 0,
=======
                "count": 8,
                "index": 1,
                "min": 10000,
>>>>>>> 61599eec
                "max": 80000,
                "period": YEAR
            }
            ]
        ]
    else:
         situation["axes"]= [
            [
            {
                "name": HEAT_MAP_OUTPUTS[tax_unit][1],
<<<<<<< HEAD
                "count": 9,
                "min": 0,
=======
                "count": 8,
                "min": 10000,
>>>>>>> 61599eec
                "max": 80000,
                "period": YEAR
            }
          
            ]
           
        ]

  

    simulation = Simulation(situation=situation)
    return simulation.calculate(HEAT_MAP_OUTPUTS[tax_unit][0], int(YEAR))

#Streamlit heading and description
header = st.header("Marriage Incentive Calculator")  
header_description = st.write("This application evaluates marriage penalties and bonuses of couples, based on state and individual employment income")
repo_link = st.markdown("This application utilizes <a href='https://github.com/PolicyEngine/us-marriage-incentive'>the policyengine API</a>", unsafe_allow_html=True)  


# Create Streamlit inputs for state code, head income, and spouse income.
statecodes = [s.value for s in StateCode]
us_territories = {
    "GU" : "Guam", 
    "MP" : "Northern Mariana Islands",
    "PW" : "Palau",
    "PR" : "Puerto Rico",
    "VI" : "Virgin Islands",
    "AA" :"Armed Forces Americas (Except Canada)",
    "AE" : "Armed Forces Africa/Canada/Europe/Middle East",
    "AP" : "Armed Forces Pacific"
}
options = [value for value in statecodes if value not in us_territories]
state_code = st.selectbox("State Code", options)
head_employment_income = st.number_input("Head Employment Income", step=10000, value=0)
spouse_employment_income = st.number_input("Spouse Employment Income", step=10000, value=0)
num_children = st.number_input("Number of Children", 0)
children_ages = {}
for num in range(1,num_children + 1):
    children_ages[num] = st.number_input(f"Child {num} Age", 0)
#Heatmap values type 
#heatmap_button = st.button("Generate Heatmap")
tax_unit_options= ["Income","Benefits", "Taxes", "Credits" ]
heatmap_tax_unit = st.selectbox("Heat Map Variable", tax_unit_options)

#submit button
submit = st.button("Calculate")

#submit.click()
# Get net incomes.

if submit:  
    programs = get_categorized_programs(state_code, head_employment_income, spouse_employment_income,  children_ages)
    
    # benefits breakdowns
    benefits_categories = programs[0][-1].keys()
    benefits_married = programs[0][-1].values()
    benefits_head = programs[1][-1].values()
    benefits_spouse = programs[2][-1].values()
    benefits_separate = [x + y for x, y in zip(benefits_head, benefits_spouse)]
    benefits_delta = [x - y for x, y in zip(benefits_married, benefits_separate)]
    benefits_delta_percent = [(x - y) / x if x != 0 else 0 for x, y in zip(benefits_married, benefits_separate)]

    # format benefits breakdowns
    formatted_benefits_married = list(map(lambda x: "${:,}".format(round(x)), benefits_married))
    formatted_benefits_separate = list(map(lambda x: "${:,}".format(round(x)), benefits_separate))
    formatted_benefits_delta = list(map(lambda x: "${:,}".format(round(x)), benefits_delta))
    formatted_benefits_delta_percent = list(map(lambda x: "{:.1%}".format(x), benefits_delta_percent))

    # married programs
    married_programs = programs[0][:-1] # we exclude the last element which is the dictionary of benefits breakdown 
    formatted_married_programs = list(map(lambda x: "${:,}".format(round(x)), married_programs))
    
    # separate programs
    head_separate = programs[1][:-1] # we exclude the last element which is the dictionary of benefits breakdown 
    spouse_separate = programs[2][:-1] # we exclude the last element which is the dictionary of benefits breakdown 
    separate = [x + y for x, y in zip(head_separate, spouse_separate)]
    formatted_separate = list(map(lambda x: "${:,}".format(round(x)), separate))
    
    # delta
    delta = [x - y for x, y in zip(married_programs, separate)]
    delta_percent = [(x - y) / x if x != 0 and x != 0 else 0 for x, y in zip(married_programs, separate)]

    formatted_delta = list(map(lambda x: "${:,}".format(round(x)), delta))
    formatted_delta_percent = list(map(lambda x: "{:.1%}".format(x), delta_percent))

    programs = ["Net Income", "Benefits", "Refundable tax credits", "Taxes before refundable credits"]


    # Determine marriage penalty or bonus, and extent in dollars and percentage.
    marriage_bonus = married_programs[0] - separate[0]
    marriage_bonus_percent = marriage_bonus / married_programs[0]
    def summarize_marriage_bonus(marriage_bonus):
        # Create a string to summarize the marriage bonus or penalty.
        return (
            f"If you file separately, your combined net income will be ${abs(marriage_bonus):,.2f} "
            f"{'less' if marriage_bonus > 0 else 'more'} "
            f"({abs(marriage_bonus_percent):.1%}) than if you file together."
        )


    if marriage_bonus > 0:
        st.write("You face a marriage BONUS.")
    elif marriage_bonus < 0:
        st.write("You face a marriage PENALTY.")
    else:
        st.write("You face no marriage penalty or bonus.")

    st.write(summarize_marriage_bonus(marriage_bonus))

    # Formatting for visual display
    # Sample data for main table
    table_data = {
        'Program': programs,
        'Not Married': formatted_separate,
        'Married': formatted_married_programs,
        'Delta': formatted_delta,
        'Delta Percentage': formatted_delta_percent
    }

    # Benefits breakdown table
    benefits_table = {
        'Program': benefits_categories,
        'Not Married': formatted_benefits_separate,
        'Married': formatted_benefits_married,
        'Delta': formatted_benefits_delta,
        'Delta Percentage': formatted_benefits_delta_percent
        
    }
    # filter benefits to keep only the non-zero values
    benefits_df = pd.DataFrame(benefits_table)
    filtered_benefits_df = benefits_df[(benefits_df['Not Married'] != "$0") | (benefits_df['Married'] != "$0")]
    
    # Display the tables in Streamlit
    if not filtered_benefits_df.empty: # if we have benefits
        tab1, tab2 = st.tabs(["Summary", "Benefits Breakdown"])
        with tab1:
            st.dataframe(table_data, hide_index=True)

        with tab2:
            st.dataframe(filtered_benefits_df, hide_index=True)

    else: # if we don't have benefits, display just the main table
        st.dataframe(table_data, hide_index=True)
    
    def calculate_bonus():
<<<<<<< HEAD
        married_incomes , separate_incomes =  get_heatmap_values(state_code, children_ages)
        bonus_penalties = [x - y for x, y in zip(married_incomes.tolist(), separate_incomes.tolist())]
        array = np.array(bonus_penalties)
        nested_lists = np.reshape(array, (9, 9))
=======
        married_incomes , separate_incomes = get_net_incomes(state_code, children_ages)
        bonus_penalties = [x - y for x, y in zip(married_incomes.tolist(), separate_incomes.tolist())]
        array = np.array(bonus_penalties)
        nested_lists = np.reshape(array, (8, 8))
>>>>>>> 61599eec
        return nested_lists

        
def get_chart(data, heatmap_tax_unit):
    # Function to calculate the input data (replace with your actual data calculation)
        # Set numerical values for x and y axes
<<<<<<< HEAD
        x_values = [0, 10000, 20000, 30000, 40000, 50000, 60000, 70000, 80000]
        y_values = [0, 10000, 20000, 30000, 40000, 50000, 60000, 70000, 80000]
=======
        x_values = [10000, 20000, 30000, 40000, 50000, 60000, 70000, 80000]
        y_values = [10000, 20000, 30000, 40000, 50000, 60000, 70000, 80000]
>>>>>>> 61599eec

        label_legend = {
            "Income": "Income Change",
            "Benefits": "Benefits Change",
            "Taxes": "Tax Change",
            "Credits": "Credit Change"
        }

        abs_max = max(abs(min(map(min, data))), abs(max(map(max, data))))
        z_min = -abs_max
        z_max = abs_max
        color_scale = [
                (0, '#616161'), 
                (0.5, '#FFFFFF'),  
                (1, '#2C6496')  
                ]
        # Display the chart once data calculation is complete
        fig = px.imshow(data,

                        labels=dict(x="Head Employment Income", y="Spouse Employment Income", color= label_legend[heatmap_tax_unit]),

                        x=x_values,
                        y=y_values,
                        zmin=z_min,
                        zmax=z_max,
                        color_continuous_scale=color_scale,
                        origin='lower'
                    )

        fig.update_xaxes(side="bottom")
        fig.update_layout(
            xaxis=dict(
                tickmode='array',
                tickvals=[0, 10000, 20000, 30000, 40000, 50000, 60000, 70000, 80000],
                ticktext=["{}k".format(int(val/1000)) for val in [0, 10000,20000, 30000,40000,50000, 60000, 70000, 80000]],
                showgrid=True,
                zeroline=False,
                title=dict(text='Head Employment Income', standoff=15),
            ),
            yaxis=dict(
                tickmode='array',
                tickvals=[0, 10000, 20000, 30000, 40000, 50000, 60000, 70000, 80000],
                ticktext=["{}k".format(int(val/1000)) for val in [0, 10000, 20000, 30000, 40000, 50000, 60000, 70000, 80000]],
                showgrid=True,
                zeroline=False,
                title=dict(text='Spouse Employment Income', standoff=15),
                scaleanchor="x",
                scaleratio=1,
            )
        )

 
        fig.update_layout(height=600, width=800)
        # Add header
        st.markdown("<h3 style='text-align: center; color: black;'>Marriage Incentive and Penalty Analysis</h3>", unsafe_allow_html=True)
        fig = format_fig(fig)
        # Display the chart
        
        st.plotly_chart(fig, use_container_width=True)
@st.cache_data(hash_funcs={dict: lambda _: None})
def heapmap_calculation(state_code, children_ages_hash, children_ages):
    final_lists = {}
  
    for key, _ in HEAT_MAP_OUTPUTS.items():
        married_incomes, separate_incomes = get_heatmap_values(state_code, children_ages, key)
        
        if isinstance(married_incomes, list):
            married_incomes_array = np.array(married_incomes)
        else:
            married_incomes_array = married_incomes
        
        if isinstance(separate_incomes[0], list):
            separate_incomes_array = np.array(separate_incomes)
        else:
            separate_incomes_array = separate_incomes
        
<<<<<<< HEAD
        married_incomes_2d = married_incomes_array.reshape(9, 9)
=======
        married_incomes_2d = married_incomes_array.reshape(8, 8)
>>>>>>> 61599eec
        bonus_penalties = married_incomes_2d - separate_incomes_array
        final_lists[key] = bonus_penalties.tolist()

    return final_lists

children_ages_hash = hashlib.md5(str(children_ages).encode()).hexdigest()

data = heapmap_calculation(state_code, children_ages_hash, children_ages)

# Check if the children_ages dictionary has changed and rerun the calculation
if "children_ages_hash" not in st.session_state:
    st.session_state.children_ages_hash = children_ages_hash
else:
    # Check if the children_ages dictionary has changed and update the hash
    if st.session_state.children_ages_hash != children_ages_hash:
        st.session_state.children_ages_hash = children_ages_hash




selected_heatmap_values = data[heatmap_tax_unit]
<<<<<<< HEAD
get_chart(selected_heatmap_values, heatmap_tax_unit)
=======
get_chart(selected_heatmap_values, heatmap_tax_unit)
>>>>>>> 61599eec
<|MERGE_RESOLUTION|>--- conflicted
+++ resolved
@@ -130,15 +130,10 @@
             [
             {
                 "name": HEAT_MAP_OUTPUTS[tax_unit][1],
-<<<<<<< HEAD
                 "count": 9,
                 "index": 0,
                 "min": 0,
-=======
-                "count": 8,
-                "index": 0,
-                "min": 10000,
->>>>>>> 61599eec
+
                 "max": 80000,
                 "period": YEAR
             }
@@ -146,15 +141,9 @@
             [
             {
                 "name": HEAT_MAP_OUTPUTS[tax_unit][1],
-<<<<<<< HEAD
                 "count": 9,
                 "index": 1,
                 "min": 0,
-=======
-                "count": 8,
-                "index": 1,
-                "min": 10000,
->>>>>>> 61599eec
                 "max": 80000,
                 "period": YEAR
             }
@@ -165,13 +154,9 @@
             [
             {
                 "name": HEAT_MAP_OUTPUTS[tax_unit][1],
-<<<<<<< HEAD
+
                 "count": 9,
                 "min": 0,
-=======
-                "count": 8,
-                "min": 10000,
->>>>>>> 61599eec
                 "max": 80000,
                 "period": YEAR
             }
@@ -310,6 +295,7 @@
         with tab1:
             st.dataframe(table_data, hide_index=True)
 
+
         with tab2:
             st.dataframe(filtered_benefits_df, hide_index=True)
 
@@ -317,30 +303,20 @@
         st.dataframe(table_data, hide_index=True)
     
     def calculate_bonus():
-<<<<<<< HEAD
         married_incomes , separate_incomes =  get_heatmap_values(state_code, children_ages)
         bonus_penalties = [x - y for x, y in zip(married_incomes.tolist(), separate_incomes.tolist())]
         array = np.array(bonus_penalties)
         nested_lists = np.reshape(array, (9, 9))
-=======
-        married_incomes , separate_incomes = get_net_incomes(state_code, children_ages)
-        bonus_penalties = [x - y for x, y in zip(married_incomes.tolist(), separate_incomes.tolist())]
-        array = np.array(bonus_penalties)
-        nested_lists = np.reshape(array, (8, 8))
->>>>>>> 61599eec
+
         return nested_lists
 
         
 def get_chart(data, heatmap_tax_unit):
     # Function to calculate the input data (replace with your actual data calculation)
         # Set numerical values for x and y axes
-<<<<<<< HEAD
         x_values = [0, 10000, 20000, 30000, 40000, 50000, 60000, 70000, 80000]
         y_values = [0, 10000, 20000, 30000, 40000, 50000, 60000, 70000, 80000]
-=======
-        x_values = [10000, 20000, 30000, 40000, 50000, 60000, 70000, 80000]
-        y_values = [10000, 20000, 30000, 40000, 50000, 60000, 70000, 80000]
->>>>>>> 61599eec
+
 
         label_legend = {
             "Income": "Income Change",
@@ -416,12 +392,8 @@
             separate_incomes_array = np.array(separate_incomes)
         else:
             separate_incomes_array = separate_incomes
-        
-<<<<<<< HEAD
         married_incomes_2d = married_incomes_array.reshape(9, 9)
-=======
-        married_incomes_2d = married_incomes_array.reshape(8, 8)
->>>>>>> 61599eec
+
         bonus_penalties = married_incomes_2d - separate_incomes_array
         final_lists[key] = bonus_penalties.tolist()
 
@@ -440,11 +412,8 @@
         st.session_state.children_ages_hash = children_ages_hash
 
 
-
-
 selected_heatmap_values = data[heatmap_tax_unit]
-<<<<<<< HEAD
 get_chart(selected_heatmap_values, heatmap_tax_unit)
-=======
-get_chart(selected_heatmap_values, heatmap_tax_unit)
->>>>>>> 61599eec
+
+selected_heatmap_values = data[heatmap_tax_unit]
+get_chart(selected_heatmap_values, heatmap_tax_unit)