import streamlit as st
from policyengine_us import Simulation
from policyengine_us.variables.household.demographic.geographic.state_code import (
    StateCode,
)
from policyengine_us.variables.household.income.household.household_benefits import (
    household_benefits as HouseholdBenefits,
)
from policyengine_us.variables.household.income.household.household_tax_before_refundable_credits import (
    household_tax_before_refundable_credits as HouseholdTaxBeforeRefundableCredits,
)

import numpy as np

import pandas as pd

import yaml
import pkg_resources
import datetime

import plotly.express as px


def load_credits_from_yaml(package, resource_path):
    yaml_file = pkg_resources.resource_stream(package, resource_path)
    data = yaml.safe_load(yaml_file)
    # Find the newest available year
    newest_year = max(data["values"].keys())
    credits = data["values"].get(newest_year, [])

    return credits


# Constants
DEFAULT_AGE = 40
YEAR = "2024"

# Streamlit heading and description
st.header("Marriage Incentive Calculator")
st.write(
    "This application evaluates marriage penalties and bonuses of couples, based on state and individual employment income"
)
st.markdown(
    "This application utilizes the [`policyengine-us` Python package](https://github.com/policyengine/policyengine-us).",
)

# Streamlit inputs for state code, head income, and spouse income.
statecodes = [s.value for s in StateCode]
US_TERRITORIES = {
    "GU": "Guam",
    "MP": "Northern Mariana Islands",
    "PW": "Palau",
    "PR": "Puerto Rico",
    "VI": "Virgin Islands",
    "AA": "Armed Forces Americas (Except Canada)",
    "AE": "Armed Forces Africa/Canada/Europe/Middle East",
    "AP": "Armed Forces Pacific",
}
options = [value for value in statecodes if value not in US_TERRITORIES]
state_code = st.selectbox("State Code", options)
head_employment_income = st.number_input(
    "Head Employment Income", min_value=0, step=10000, value=0
)
head_disability = st.checkbox("Head is disabled")
spouse_employment_income = st.number_input(
    "Spouse Employment Income", min_value=0, step=10000, value=0
)
spouse_disability = st.checkbox("Spouse is disabled")
num_children = st.number_input("Number of Children", 0)
children_ages = {}
for num in range(1, num_children + 1):
    age = st.number_input(f"Child {num} Age", min_value=0, max_value=100, step=1, value=0)
    is_disabled = st.checkbox(f"Child {num} is disabled")
    children_ages[num] = {'age': age, 'is_disabled': is_disabled}
disability_status  = {
    "head": head_disability,
    "spouse": spouse_disability
}
disability_status  = {
    "head": head_disability,
    "spouse": spouse_disability
}
# Submit button
submit = st.button("Calculate")


<<<<<<< HEAD
def create_situation(state_code, head_income,is_disabled, spouse_income=None, children_ages=None):
=======
def create_situation(state_code, head_income, is_disabled, spouse_income=None, children_ages=None, ):
>>>>>>> bc4c7392
    """
    Create a situation dictionary for the simulation.
    """
    if children_ages is None:
        children_ages = {}

    situation = {
        "people": {
            "you": {
                "age": {YEAR: DEFAULT_AGE},
                "employment_income": {YEAR: head_income},
                "is_disabled": is_disabled['head'] ,
            }
        }
    }
    members = ["you"]
    if spouse_income is not None:
        situation["people"]["your partner"] = {
            "age": {YEAR: DEFAULT_AGE},
            "employment_income": {YEAR: spouse_income},
<<<<<<< HEAD
            "is_disabled": is_disabled['spouse']
=======
            "is_disabled": is_disabled['spouse'] 
>>>>>>> bc4c7392
        }
        members.append("your partner")
    for key, value in children_ages.items():
        situation["people"][f"child {key}"] = {
            "age": {YEAR: value["age"]},
            "employment_income": {YEAR: 0},
            "is_disabled": value["is_disabled"]
        }
        members.append(f"child {key}")
    situation["families"] = {"your family": {"members": members}}
    situation["marital_units"] = {"your marital unit": {"members": members}}
    situation["tax_units"] = {"your tax unit": {"members": members}}
    situation["spm_units"] = {"your spm_unit": {"members": members}}
    situation["households"] = {
        "your household": {"members": members, "state_name": {YEAR: state_code}}
    }
    return situation


def get_programs(
    state_code,
    head_employment_income,
    spouse_employment_income=None,
    children_ages=None,
):
    """
    Retrieve program calculations for the given situation.
    """
    situation = create_situation(
<<<<<<< HEAD
         state_code, head_employment_income,  disability_status, spouse_employment_income, children_ages
=======
        state_code, head_employment_income,  disability_status, spouse_employment_income, children_ages
>>>>>>> bc4c7392
    )
    simulation = Simulation(situation=situation)

    benefits_categories = HouseholdBenefits.adds

    taxes_before_refundable_credits = HouseholdTaxBeforeRefundableCredits.adds

    package = "policyengine_us"
    resource_path_federal = "parameters/gov/irs/credits/refundable.yaml"
    resource_path_state = (
        f"parameters/gov/states/{state_code.lower()}/tax/income/credits/refundable.yaml"
    )

    # Load refundable credits for both paths
    try:
        refundable_credits_federal = load_credits_from_yaml(
            package, resource_path_federal
        )
    except FileNotFoundError:
        refundable_credits_federal = []

    try:
        refundable_credits_state = load_credits_from_yaml(package, resource_path_state)
    except FileNotFoundError:
        refundable_credits_state = []

    # Ensure refundable_credits is the same shape as refundable_credits_federal
    refundable_credits = refundable_credits_federal + refundable_credits_state

    household_net_income = int(simulation.calculate("household_net_income", YEAR))
    household_benefits = int(simulation.calculate("household_benefits", YEAR))
    household_refundable_tax_credits = int(
        simulation.calculate("household_refundable_tax_credits", int(YEAR))
    )
    household_tax_before_refundable_credits = int(
        simulation.calculate("household_tax_before_refundable_credits", int(YEAR))
    )

    benefits_dict = {}
    for benefit in benefits_categories:
        benefit_amount = int(simulation.calculate(benefit, YEAR, map_to="household")[0])
        benefits_dict[benefit] = benefit_amount

    credits_dic = {}
    for credit in refundable_credits:
        credit_amount = int(simulation.calculate(credit, YEAR, map_to="household")[0])
        credits_dic[credit] = credit_amount

    taxes_before_refundable_credits_dic = {}
    for tax in taxes_before_refundable_credits:
        tax_amount = int(simulation.calculate(tax, YEAR, map_to="household")[0])
        taxes_before_refundable_credits_dic[tax] = tax_amount

    return [
        household_net_income,
        household_benefits,
        household_refundable_tax_credits,
        household_tax_before_refundable_credits,
        taxes_before_refundable_credits_dic,
        benefits_dict,
        credits_dic,
    ]


def get_categorized_programs(
    state_code, head_employment_income, spouse_employment_income, children_ages
):
    """
    Retrieve program calculations for both married and separate situations.
    """
    programs_married = get_programs(
        state_code, head_employment_income, spouse_employment_income, children_ages
    )
    programs_head_if_single_with_children = get_programs(
        state_code, head_employment_income, None, children_ages
    )
    programs_spouse_if_single_without_children = get_programs(
        state_code, spouse_employment_income, None, {}
    )  # Pass an empty dictionary for children_ages
    return [
        programs_married,
        programs_head_if_single_with_children,
        programs_spouse_if_single_without_children,
    ]


def summarize_marriage_bonus(marriage_bonus, marriage_bonus_percent):
    """
    Create a string to summarize the marriage bonus or penalty.
    """
    return (
        f"If you file separately, your combined net income will be ${abs(marriage_bonus):,.2f} "
        f"{'less' if marriage_bonus < 0 else 'more'} "
        f"({abs(marriage_bonus_percent):.1%}) than if you file together."
    )


def format_program_name(name):
    return name.replace("_", " ").title()


def calculate_deltas(married, separate):
    delta = [x - y for x, y in zip(married, separate)]
    delta_percent = [(x - y) / y if y != 0 else 0 for x, y in zip(married, separate)]

    formatted_married = list(map(lambda x: "${:,}".format(round(x)), married))
    formatted_separate = list(map(lambda x: "${:,}".format(round(x)), separate))
    formatted_delta = list(map(lambda x: "${:,}".format(round(x)), delta))
    formatted_delta_percent = list(map(lambda x: "{:.1%}".format(x), delta_percent))

    return (
        formatted_married,
        formatted_separate,
        formatted_delta,
        formatted_delta_percent,
    )


def create_table_data(
    categories, married_values, separate_values, tab_name, filter_zeros=True
):
    formatted_married, formatted_separate, formatted_delta, formatted_delta_percent = (
        calculate_deltas(married_values, separate_values)
    )

    table_data = {
        "Program": [format_program_name(cat) for cat in categories],
        "Not Married": formatted_separate,
        "Married": formatted_married,
        "Delta": formatted_delta,
        "Delta Percentage": formatted_delta_percent,
        "Tab": [tab_name] * len(categories),
    }

    df = pd.DataFrame(table_data)
    if filter_zeros:
        # Filter out rows where both "Married" and "Not Married" values are 0
        df = df[(df["Married"] != "$0") | (df["Not Married"] != "$0")]
    return df


if submit:
    programs = get_categorized_programs(
        state_code, head_employment_income, spouse_employment_income, children_ages
    )

    # Total Programs Data
    programs_list = [
        "Net income",
        "Benefits",
        "Refundable tax credits",
        "Taxes before refundable credits",
    ]
    married_programs = programs[0][:-3]
    head_separate = programs[1][:-3]
    spouse_separate = programs[2][:-3]
    separate = [x + y for x, y in zip(head_separate, spouse_separate)]

    total_data = create_table_data(
        programs_list, married_programs, separate, "Summary", filter_zeros=False
    )

    # Benefits Data
    benefits_categories = list(programs[0][-2].keys())
    benefits_married = list(programs[0][-2].values())
    benefits_head = list(programs[1][-2].values())
    benefits_spouse = list(programs[2][-2].values())
    benefits_separate = [x + y for x, y in zip(benefits_head, benefits_spouse)]

    benefits_data = create_table_data(
        benefits_categories, benefits_married, benefits_separate, "Benefits Breakdown"
    )

    # Refundable Credits Data
    credits_categories = list(programs[0][-1].keys())
    credits_married = list(programs[0][-1].values())
    credits_head = list(programs[1][-1].values())
    credits_spouse = list(programs[2][-1].values())
    credits_separate = [x + y for x, y in zip(credits_head, credits_spouse)]

    credits_data = create_table_data(
        credits_categories, credits_married, credits_separate, "Refundable Credits"
    )

    # Taxes Data
    taxes_categories = list(programs[0][-3].keys())
    taxes_married = list(programs[0][-3].values())
    taxes_head = list(programs[1][-3].values())
    taxes_spouse = list(programs[2][-3].values())
    taxes_separate = [x + y for x, y in zip(taxes_head, taxes_spouse)]

    taxes_data = create_table_data(
        taxes_categories,
        taxes_married,
        taxes_separate,
        "Taxes before Refundable Credits",
    )

    # Combine all data into a single DataFrame
    all_data = pd.concat([total_data, benefits_data, credits_data, taxes_data])

    # Filter data for each tab and display
    tab1, tab2, tab3, tab4 = st.tabs(
        [
            "Summary",
            "Benefits Breakdown",
            "Refundable Credits",
            "Taxes before Refundable Credits",
        ]
    )
    with tab1:
        st.dataframe(
            all_data[all_data["Tab"] == "Summary"].drop(columns=["Tab"]),
            hide_index=True,
        )
    with tab2:
        st.dataframe(
            all_data[all_data["Tab"] == "Benefits Breakdown"].drop(columns=["Tab"]),
            hide_index=True,
        )
    with tab3:
        st.dataframe(
            all_data[all_data["Tab"] == "Refundable Credits"].drop(columns=["Tab"]),
            hide_index=True,
        )
    with tab4:
        st.dataframe(
            all_data[all_data["Tab"] == "Taxes before Refundable Credits"].drop(
                columns=["Tab"]
            ),
            hide_index=True,
        )


### HEATMAP CALCULATION ###


def create_situation_with_axes(
    state_code,
    head_employment_income,
    spouse_employment_income=None,
    children_ages=None,
):
    """
    Create a situation dictionary for the simulation with axes.
    """
    if children_ages is None:
        children_ages = {}

    situation = {
        "people": {
            "you": {
                "age": {YEAR: DEFAULT_AGE},
                "employment_income": {YEAR: head_employment_income},
                "is_disabled": disability_status['head']

            }
        }
    }
    members = ["you"]
    if spouse_employment_income is not None:
        situation["people"]["your partner"] = {
            "age": {YEAR: DEFAULT_AGE},
            "employment_income": {YEAR: spouse_employment_income},
            "is_disabled": disability_status['spouse']
        }
        members.append("your partner")
        situation["axes"] = [
            [
                {
                    "name": "employment_income",
                    "count": 9,
                    "index": 0,
                    "min": 0,
                    "max": 80000,
                    "period": YEAR,
                }
            ],
            [
                {
                    "name": "employment_income",
                    "count": 9,
                    "index": 1,
                    "min": 0,
                    "max": 80000,
                    "period": YEAR,
                }
            ],
        ]
    else:
        situation["axes"] = [
            [
                {
                    "name": "employment_income",
                    "count": 9,
                    "min": 0,
                    "max": 80000,
                    "period": YEAR,
                }
            ]
        ]
    for key, value in children_ages.items():
        situation["people"][f"child {key}"] = {
            "age": {YEAR: value["age"]},
            "employment_income": {YEAR: 0},
            "is_disabled": value["is_disabled"]
        }
        members.append(f"child {key}")
    situation["families"] = {"your family": {"members": members}}
    situation["marital_units"] = {"your marital unit": {"members": members}}
    situation["tax_units"] = {"your tax unit": {"members": members}}
    situation["spm_units"] = {"your spm_unit": {"members": members}}
    situation["households"] = {
        "your household": {"members": members, "state_name": {YEAR: state_code}}
    }
    return situation


def create_net_income_situations_with_axes(
    state_code,  children_ages
):
    """
    Create situations for calculating net income for married and single statuses.
    """
    head_employment_income = 80000
    spouse_employment_income = 80000
    # Married situation
    married_situation = create_situation_with_axes(
        state_code, head_employment_income, spouse_employment_income, children_ages
    )

    # Single head of household situation
    single_head_situation = create_situation_with_axes(
        state_code, head_employment_income, None, children_ages
    )

    # Single spouse situation (assuming no children for the spouse when single)
    single_spouse_situation = create_situation_with_axes(
        state_code, spouse_employment_income, None, {}
    )

    return married_situation, single_head_situation, single_spouse_situation


def calculate_net_income_for_situation(situation):
    """
    Calculate the net income for a given situation using the Simulation class.
    """
    simulation = Simulation(situation=situation)
    net_income = simulation.calculate("household_net_income", YEAR)
    return np.array(net_income)  # Ensure the result is a numpy array


def calculate_net_income_grid(state_code, children_ages):
    """
    Calculate the net income for a range of incomes for both the head and spouse.
    """
    # Create situations
    married_situation, single_head_situation, single_spouse_situation = (
        create_net_income_situations_with_axes(
            state_code, children_ages
        )
    )

    # Calculate net incomes
    net_income_married = calculate_net_income_for_situation(married_situation)
    net_income_single_head = calculate_net_income_for_situation(
        single_head_situation
    )
    net_income_single_spouse = calculate_net_income_for_situation(
        single_spouse_situation
    )

    # Ensure that the net incomes are in compatible shapes and calculate the net income delta
    net_income_combined_singles = np.add.outer(
        net_income_single_head, net_income_single_spouse
    ).flatten()
    net_income_delta = net_income_married - net_income_combined_singles

    net_income_grid = np.reshape(net_income_delta, (9, 9))

    return net_income_grid


def create_heatmap_chart(state_code, children_ages):
    """
    Create a heatmap for net income levels for married, single head of household, and single spouse situations.
    """
    x_values = [0, 10000, 20000, 30000, 40000, 50000, 60000, 70000, 80000]
    y_values = [0, 10000, 20000, 30000, 40000, 50000, 60000, 70000, 80000]
    data = calculate_net_income_grid(state_code, children_ages)

    abs_max = max(abs(np.min(data)), abs(np.max(data)))
    z_min = -abs_max
    z_max = abs_max
    color_scale = [(0, "#616161"), (0.5, "#FFFFFF"), (1, "#2C6496")]

    # Create heatmap
    fig = px.imshow(
        data,
        labels=dict(
            x="Head Employment Income",
            y="Spouse Employment Income",
            color="Net Income Delta",
        ),
        x=x_values,
        y=y_values,
        zmin=z_min,
        zmax=z_max,
        color_continuous_scale=color_scale,
        origin="lower",
    )

    fig.update_xaxes(side="bottom")
    fig.update_layout(
        xaxis=dict(
            tickmode="array",
            tickvals=x_values,
            ticktext=["{}k".format(int(val / 1000)) for val in x_values],
            showgrid=True,
            zeroline=False,
            title=dict(text="Head Employment Income", standoff=15),
        ),
        yaxis=dict(
            tickmode="array",
            tickvals=y_values,
            ticktext=["{}k".format(int(val / 1000)) for val in y_values],
            showgrid=True,
            zeroline=False,
            title=dict(text="Spouse Employment Income", standoff=15),
            scaleanchor="x",
            scaleratio=1,
        ),
    )

    fig.update_layout(height=600, width=800)
    # Add header
    st.markdown(
        "<h3 style='text-align: center; color: black;'>Net Income Heatmap</h3>",
        unsafe_allow_html=True,
    )
    # Display the chart
    st.plotly_chart(fig, use_container_width=True)


# Usage example in Streamlit app
if submit:
    create_heatmap_chart(state_code, children_ages)<|MERGE_RESOLUTION|>--- conflicted
+++ resolved
@@ -84,11 +84,9 @@
 submit = st.button("Calculate")
 
 
-<<<<<<< HEAD
+
 def create_situation(state_code, head_income,is_disabled, spouse_income=None, children_ages=None):
-=======
-def create_situation(state_code, head_income, is_disabled, spouse_income=None, children_ages=None, ):
->>>>>>> bc4c7392
+
     """
     Create a situation dictionary for the simulation.
     """
@@ -109,11 +107,8 @@
         situation["people"]["your partner"] = {
             "age": {YEAR: DEFAULT_AGE},
             "employment_income": {YEAR: spouse_income},
-<<<<<<< HEAD
             "is_disabled": is_disabled['spouse']
-=======
-            "is_disabled": is_disabled['spouse'] 
->>>>>>> bc4c7392
+
         }
         members.append("your partner")
     for key, value in children_ages.items():
@@ -143,11 +138,8 @@
     Retrieve program calculations for the given situation.
     """
     situation = create_situation(
-<<<<<<< HEAD
-         state_code, head_employment_income,  disability_status, spouse_employment_income, children_ages
-=======
+
         state_code, head_employment_income,  disability_status, spouse_employment_income, children_ages
->>>>>>> bc4c7392
     )
     simulation = Simulation(situation=situation)
 
